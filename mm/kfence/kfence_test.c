--- conflicted
+++ resolved
@@ -608,11 +608,7 @@
 	int i;
 
 	/* Skip if we think it'd take too long. */
-<<<<<<< HEAD
-	KFENCE_TEST_REQUIRES(test, CONFIG_KFENCE_SAMPLE_INTERVAL <= 100);
-=======
 	KFENCE_TEST_REQUIRES(test, kfence_sample_interval <= 100);
->>>>>>> 754e0b0e
 
 	setup_test_cache(test, size, 0, NULL);
 	buf1 = test_alloc(test, size, GFP_KERNEL, ALLOCATE_ANY);
