--- conflicted
+++ resolved
@@ -1902,15 +1902,9 @@
 {
 	int ret;
 
-	/* Since the caller must already have an active reference... */
 	atomic_inc(&sb->s_active);
-<<<<<<< HEAD
-
-	/* ...@sb definitely can't be dying. */
 	if (!super_lock_excl(sb))
 		WARN(1, "Dying superblock while freezing!");
-=======
-	down_write(&sb->s_umount);
 
 retry:
 	if (sb->s_writers.frozen == SB_FREEZE_COMPLETE) {
@@ -1926,10 +1920,9 @@
 		 * freeze and assign the active ref to the freeze.
 		 */
 		sb->s_writers.freeze_holders |= who;
-		up_write(&sb->s_umount);
+		super_unlock_excl(sb);
 		return 0;
 	}
->>>>>>> 59ba4fdd
 
 	if (sb->s_writers.frozen != SB_UNFROZEN) {
 		ret = wait_for_partially_frozen(sb);
@@ -1950,12 +1943,8 @@
 		/* Nothing to do really... */
 		sb->s_writers.freeze_holders |= who;
 		sb->s_writers.frozen = SB_FREEZE_COMPLETE;
-<<<<<<< HEAD
+		wake_up_var(&sb->s_writers.frozen);
 		super_unlock_excl(sb);
-=======
-		wake_up_var(&sb->s_writers.frozen);
-		up_write(&sb->s_umount);
->>>>>>> 59ba4fdd
 		return 0;
 	}
 
@@ -1963,8 +1952,6 @@
 	/* Release s_umount to preserve sb_start_write -> s_umount ordering */
 	super_unlock_excl(sb);
 	sb_wait_write(sb, SB_FREEZE_WRITE);
-
-	/* We're still holding an active reference. */
 	if (!super_lock_excl(sb))
 		WARN(1, "Dying superblock while freezing!");
 
@@ -2021,13 +2008,9 @@
 {
 	int error;
 
-<<<<<<< HEAD
-	if (sb->s_writers.frozen != SB_FREEZE_COMPLETE) {
-		super_unlock_excl(sb);
-=======
 	if (sb->s_writers.frozen == SB_FREEZE_COMPLETE) {
 		if (!(sb->s_writers.freeze_holders & who)) {
-			up_write(&sb->s_umount);
+			super_unlock_excl(sb);
 			return -EINVAL;
 		}
 
@@ -2042,8 +2025,7 @@
 			return 0;
 		}
 	} else {
-		up_write(&sb->s_umount);
->>>>>>> 59ba4fdd
+		super_unlock_excl(sb);
 		return -EINVAL;
 	}
 
@@ -2059,8 +2041,7 @@
 	if (sb->s_op->unfreeze_fs) {
 		error = sb->s_op->unfreeze_fs(sb);
 		if (error) {
-			printk(KERN_ERR
-				"VFS:Filesystem thaw failed\n");
+			printk(KERN_ERR "VFS:Filesystem thaw failed\n");
 			lockdep_sb_freeze_release(sb);
 			super_unlock_excl(sb);
 			return error;
@@ -2090,14 +2071,9 @@
  */
 int thaw_super(struct super_block *sb, enum freeze_holder who)
 {
-<<<<<<< HEAD
 	if (!super_lock_excl(sb))
 		WARN(1, "Dying superblock while thawing!");
-	return thaw_super_locked(sb);
-=======
-	down_write(&sb->s_umount);
 	return thaw_super_locked(sb, who);
->>>>>>> 59ba4fdd
 }
 EXPORT_SYMBOL(thaw_super);
 
