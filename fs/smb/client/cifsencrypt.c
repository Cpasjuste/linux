--- conflicted
+++ resolved
@@ -36,92 +36,6 @@
 		*pret = ret;
 		return len;
 	}
-<<<<<<< HEAD
-
-	return 0;
-}
-
-/*
- * Hash data from a KVEC-type iterator.
- */
-static int cifs_shash_kvec(const struct iov_iter *iter, ssize_t maxsize,
-			   struct shash_desc *shash)
-{
-	const struct kvec *kv = iter->kvec;
-	unsigned long start = iter->iov_offset;
-	unsigned int i;
-	int ret;
-
-	for (i = 0; i < iter->nr_segs; i++) {
-		size_t len;
-
-		len = kv[i].iov_len;
-		if (start >= len) {
-			start -= len;
-			continue;
-		}
-
-		len = min_t(size_t, maxsize, len - start);
-		ret = crypto_shash_update(shash, kv[i].iov_base + start, len);
-		if (ret < 0)
-			return ret;
-		maxsize -= len;
-
-		if (maxsize <= 0)
-			break;
-		start = 0;
-	}
-
-	return 0;
-}
-
-/*
- * Hash data from an XARRAY-type iterator.
- */
-static ssize_t cifs_shash_xarray(const struct iov_iter *iter, ssize_t maxsize,
-				 struct shash_desc *shash)
-{
-	struct folio *folios[16], *folio;
-	unsigned int nr, i, j, npages;
-	loff_t start = iter->xarray_start + iter->iov_offset;
-	pgoff_t last, index = start / PAGE_SIZE;
-	ssize_t ret = 0;
-	size_t len, offset, foffset;
-	void *p;
-
-	if (maxsize == 0)
-		return 0;
-
-	last = (start + maxsize - 1) / PAGE_SIZE;
-	do {
-		nr = xa_extract(iter->xarray, (void **)folios, index, last,
-				ARRAY_SIZE(folios), XA_PRESENT);
-		if (nr == 0)
-			return -EIO;
-
-		for (i = 0; i < nr; i++) {
-			folio = folios[i];
-			npages = folio_nr_pages(folio);
-			foffset = start - folio_pos(folio);
-			offset = foffset % PAGE_SIZE;
-			for (j = foffset / PAGE_SIZE; j < npages; j++) {
-				len = min_t(size_t, maxsize, PAGE_SIZE - offset);
-				p = kmap_local_page(folio_page(folio, j));
-				ret = crypto_shash_update(shash, p + offset, len);
-				kunmap_local(p);
-				if (ret < 0)
-					return ret;
-				maxsize -= len;
-				if (maxsize <= 0)
-					return 0;
-				start += len;
-				offset = 0;
-				index++;
-			}
-		}
-	} while (nr == ARRAY_SIZE(folios));
-=======
->>>>>>> 4b40d43d
 	return 0;
 }
 
