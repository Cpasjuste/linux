--- conflicted
+++ resolved
@@ -1049,18 +1049,6 @@
 				__func__, rc);
 			return -EIO;
 		}
-<<<<<<< HEAD
-
-		bus = eeh_pe_bus_get(pe);
-		if (pe->type & EEH_PE_VF)
-			ret = pnv_eeh_reset_vf_pe(pe, option);
-		else if (pci_is_root_bus(bus) ||
-			pci_is_root_bus(bus->parent))
-			ret = pnv_eeh_root_reset(hose, option);
-		else
-			ret = pnv_eeh_bridge_reset(bus->self, option);
-=======
->>>>>>> 138a0764
 	}
 
 	bus = eeh_pe_bus_get(pe);
