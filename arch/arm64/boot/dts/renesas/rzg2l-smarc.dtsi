// SPDX-License-Identifier: (GPL-2.0-only OR BSD-2-Clause)
/*
 * Device Tree Source for the RZ/{G2L,V2L} SMARC EVK common parts
 *
 * Copyright (C) 2021 Renesas Electronics Corp.
 */

#include <dt-bindings/gpio/gpio.h>
#include <dt-bindings/pinctrl/rzg2l-pinctrl.h>

/* comment the #define statement to disable SCIF2 (SER0) on PMOD1 (CN7) */
#define PMOD1_SER0	1

/ {
	aliases {
		serial1 = &scif2;
<<<<<<< HEAD
=======
		i2c3 = &i2c3;
	};
};

&cpu_dai {
	sound-dai = <&ssi0>;
};

&i2c3 {
	pinctrl-0 = <&i2c3_pins>;
	pinctrl-names = "default";
	clock-frequency = <400000>;

	status = "okay";

	wm8978: codec@1a {
		compatible = "wlf,wm8978";
		#sound-dai-cells = <0>;
		reg = <0x1a>;
>>>>>>> 88084a3d
	};
};

/*
 * To enable SCIF2 (SER0) on PMOD1 (CN7)
 * SW1 should be at position 2->3 so that SER0_CTS# line is activated
 * SW2 should be at position 2->3 so that SER0_TX line is activated
 * SW3 should be at position 2->3 so that SER0_RX line is activated
 * SW4 should be at position 2->3 so that SER0_RTS# line is activated
 */
#if PMOD1_SER0
&scif2 {
	pinctrl-0 = <&scif2_pins>;
	pinctrl-names = "default";

	uart-has-rtscts;
	status = "okay";
};
<<<<<<< HEAD
#endif
=======
#endif

&ssi0 {
	pinctrl-0 = <&ssi0_pins>;
	pinctrl-names = "default";

	status = "okay";
};

&vccq_sdhi1 {
	gpios = <&pinctrl RZG2L_GPIO(39, 1) GPIO_ACTIVE_HIGH>;
};
>>>>>>> 88084a3d
<|MERGE_RESOLUTION|>--- conflicted
+++ resolved
@@ -14,8 +14,6 @@
 / {
 	aliases {
 		serial1 = &scif2;
-<<<<<<< HEAD
-=======
 		i2c3 = &i2c3;
 	};
 };
@@ -35,7 +33,6 @@
 		compatible = "wlf,wm8978";
 		#sound-dai-cells = <0>;
 		reg = <0x1a>;
->>>>>>> 88084a3d
 	};
 };
 
@@ -54,9 +51,6 @@
 	uart-has-rtscts;
 	status = "okay";
 };
-<<<<<<< HEAD
-#endif
-=======
 #endif
 
 &ssi0 {
@@ -68,5 +62,4 @@
 
 &vccq_sdhi1 {
 	gpios = <&pinctrl RZG2L_GPIO(39, 1) GPIO_ACTIVE_HIGH>;
-};
->>>>>>> 88084a3d
+};