#include <linux/linkage.h>
#include <linux/errno.h>
#include <linux/signal.h>
#include <linux/sched.h>
#include <linux/ioport.h>
#include <linux/interrupt.h>
#include <linux/timex.h>
#include <linux/slab.h>
#include <linux/random.h>
#include <linux/init.h>
#include <linux/kernel_stat.h>
#include <linux/sysdev.h>
#include <linux/bitops.h>
#include <linux/acpi.h>
#include <linux/io.h>
#include <linux/delay.h>

#include <asm/atomic.h>
#include <asm/system.h>
#include <asm/timer.h>
#include <asm/hw_irq.h>
#include <asm/pgtable.h>
#include <asm/desc.h>
#include <asm/apic.h>
#include <asm/i8259.h>

/*
 * This is the 'legacy' 8259A Programmable Interrupt Controller,
 * present in the majority of PC/AT boxes.
 * plus some generic x86 specific things if generic specifics makes
 * any sense at all.
 */

static int i8259A_auto_eoi;
DEFINE_RAW_SPINLOCK(i8259A_lock);
static void mask_and_ack_8259A(unsigned int);
static void mask_8259A(void);
static void unmask_8259A(void);
static void disable_8259A_irq(unsigned int irq);
static void enable_8259A_irq(unsigned int irq);
static void init_8259A(int auto_eoi);
static int i8259A_irq_pending(unsigned int irq);

struct irq_chip i8259A_chip = {
	.name		= "XT-PIC",
	.mask		= disable_8259A_irq,
	.disable	= disable_8259A_irq,
	.unmask		= enable_8259A_irq,
	.mask_ack	= mask_and_ack_8259A,
};

/*
 * 8259A PIC functions to handle ISA devices:
 */

/*
 * This contains the irq mask for both 8259A irq controllers,
 */
unsigned int cached_irq_mask = 0xffff;

/*
 * Not all IRQs can be routed through the IO-APIC, eg. on certain (older)
 * boards the timer interrupt is not really connected to any IO-APIC pin,
 * it's fed to the master 8259A's IR0 line only.
 *
 * Any '1' bit in this mask means the IRQ is routed through the IO-APIC.
 * this 'mixed mode' IRQ handling costs nothing because it's only used
 * at IRQ setup time.
 */
unsigned long io_apic_irqs;

static void disable_8259A_irq(unsigned int irq)
{
	unsigned int mask = 1 << irq;
	unsigned long flags;

	raw_spin_lock_irqsave(&i8259A_lock, flags);
	cached_irq_mask |= mask;
	if (irq & 8)
		outb(cached_slave_mask, PIC_SLAVE_IMR);
	else
		outb(cached_master_mask, PIC_MASTER_IMR);
	raw_spin_unlock_irqrestore(&i8259A_lock, flags);
}

static void enable_8259A_irq(unsigned int irq)
{
	unsigned int mask = ~(1 << irq);
	unsigned long flags;

	raw_spin_lock_irqsave(&i8259A_lock, flags);
	cached_irq_mask &= mask;
	if (irq & 8)
		outb(cached_slave_mask, PIC_SLAVE_IMR);
	else
		outb(cached_master_mask, PIC_MASTER_IMR);
	raw_spin_unlock_irqrestore(&i8259A_lock, flags);
}

static int i8259A_irq_pending(unsigned int irq)
{
	unsigned int mask = 1<<irq;
	unsigned long flags;
	int ret;

	raw_spin_lock_irqsave(&i8259A_lock, flags);
	if (irq < 8)
		ret = inb(PIC_MASTER_CMD) & mask;
	else
		ret = inb(PIC_SLAVE_CMD) & (mask >> 8);
	raw_spin_unlock_irqrestore(&i8259A_lock, flags);

	return ret;
}

static void make_8259A_irq(unsigned int irq)
{
	disable_irq_nosync(irq);
	io_apic_irqs &= ~(1<<irq);
	set_irq_chip_and_handler_name(irq, &i8259A_chip, handle_level_irq,
				      "XT");
	enable_irq(irq);
}

/*
 * This function assumes to be called rarely. Switching between
 * 8259A registers is slow.
 * This has to be protected by the irq controller spinlock
 * before being called.
 */
static inline int i8259A_irq_real(unsigned int irq)
{
	int value;
	int irqmask = 1<<irq;

	if (irq < 8) {
		outb(0x0B, PIC_MASTER_CMD);	/* ISR register */
		value = inb(PIC_MASTER_CMD) & irqmask;
		outb(0x0A, PIC_MASTER_CMD);	/* back to the IRR register */
		return value;
	}
	outb(0x0B, PIC_SLAVE_CMD);	/* ISR register */
	value = inb(PIC_SLAVE_CMD) & (irqmask >> 8);
	outb(0x0A, PIC_SLAVE_CMD);	/* back to the IRR register */
	return value;
}

/*
 * Careful! The 8259A is a fragile beast, it pretty
 * much _has_ to be done exactly like this (mask it
 * first, _then_ send the EOI, and the order of EOI
 * to the two 8259s is important!
 */
static void mask_and_ack_8259A(unsigned int irq)
{
	unsigned int irqmask = 1 << irq;
	unsigned long flags;

	raw_spin_lock_irqsave(&i8259A_lock, flags);
	/*
	 * Lightweight spurious IRQ detection. We do not want
	 * to overdo spurious IRQ handling - it's usually a sign
	 * of hardware problems, so we only do the checks we can
	 * do without slowing down good hardware unnecessarily.
	 *
	 * Note that IRQ7 and IRQ15 (the two spurious IRQs
	 * usually resulting from the 8259A-1|2 PICs) occur
	 * even if the IRQ is masked in the 8259A. Thus we
	 * can check spurious 8259A IRQs without doing the
	 * quite slow i8259A_irq_real() call for every IRQ.
	 * This does not cover 100% of spurious interrupts,
	 * but should be enough to warn the user that there
	 * is something bad going on ...
	 */
	if (cached_irq_mask & irqmask)
		goto spurious_8259A_irq;
	cached_irq_mask |= irqmask;

handle_real_irq:
	if (irq & 8) {
		inb(PIC_SLAVE_IMR);	/* DUMMY - (do we need this?) */
		outb(cached_slave_mask, PIC_SLAVE_IMR);
		/* 'Specific EOI' to slave */
		outb(0x60+(irq&7), PIC_SLAVE_CMD);
		 /* 'Specific EOI' to master-IRQ2 */
		outb(0x60+PIC_CASCADE_IR, PIC_MASTER_CMD);
	} else {
		inb(PIC_MASTER_IMR);	/* DUMMY - (do we need this?) */
		outb(cached_master_mask, PIC_MASTER_IMR);
		outb(0x60+irq, PIC_MASTER_CMD);	/* 'Specific EOI to master */
	}
	raw_spin_unlock_irqrestore(&i8259A_lock, flags);
	return;

spurious_8259A_irq:
	/*
	 * this is the slow path - should happen rarely.
	 */
	if (i8259A_irq_real(irq))
		/*
		 * oops, the IRQ _is_ in service according to the
		 * 8259A - not spurious, go handle it.
		 */
		goto handle_real_irq;

	{
		static int spurious_irq_mask;
		/*
		 * At this point we can be sure the IRQ is spurious,
		 * lets ACK and report it. [once per IRQ]
		 */
		if (!(spurious_irq_mask & irqmask)) {
			printk(KERN_DEBUG
			       "spurious 8259A interrupt: IRQ%d.\n", irq);
			spurious_irq_mask |= irqmask;
		}
		atomic_inc(&irq_err_count);
		/*
		 * Theoretically we do not have to handle this IRQ,
		 * but in Linux this does not cause problems and is
		 * simpler for us.
		 */
		goto handle_real_irq;
	}
}

static char irq_trigger[2];
/**
 * ELCR registers (0x4d0, 0x4d1) control edge/level of IRQ
 */
static void restore_ELCR(char *trigger)
{
	outb(trigger[0], 0x4d0);
	outb(trigger[1], 0x4d1);
}

static void save_ELCR(char *trigger)
{
	/* IRQ 0,1,2,8,13 are marked as reserved */
	trigger[0] = inb(0x4d0) & 0xF8;
	trigger[1] = inb(0x4d1) & 0xDE;
}

static int i8259A_resume(struct sys_device *dev)
{
	init_8259A(i8259A_auto_eoi);
	restore_ELCR(irq_trigger);
	return 0;
}

static int i8259A_suspend(struct sys_device *dev, pm_message_t state)
{
	save_ELCR(irq_trigger);
	return 0;
}

static int i8259A_shutdown(struct sys_device *dev)
{
	/* Put the i8259A into a quiescent state that
	 * the kernel initialization code can get it
	 * out of.
	 */
	outb(0xff, PIC_MASTER_IMR);	/* mask all of 8259A-1 */
	outb(0xff, PIC_SLAVE_IMR);	/* mask all of 8259A-1 */
	return 0;
}

static struct sysdev_class i8259_sysdev_class = {
	.name = "i8259",
	.suspend = i8259A_suspend,
	.resume = i8259A_resume,
	.shutdown = i8259A_shutdown,
};

static struct sys_device device_i8259A = {
	.id	= 0,
	.cls	= &i8259_sysdev_class,
};

static int __init i8259A_init_sysfs(void)
{
	int error = sysdev_class_register(&i8259_sysdev_class);
	if (!error)
		error = sysdev_register(&device_i8259A);
	return error;
}

device_initcall(i8259A_init_sysfs);

static void mask_8259A(void)
{
	unsigned long flags;

	raw_spin_lock_irqsave(&i8259A_lock, flags);

	outb(0xff, PIC_MASTER_IMR);	/* mask all of 8259A-1 */
	outb(0xff, PIC_SLAVE_IMR);	/* mask all of 8259A-2 */

	raw_spin_unlock_irqrestore(&i8259A_lock, flags);
}

static void unmask_8259A(void)
{
	unsigned long flags;

	raw_spin_lock_irqsave(&i8259A_lock, flags);

	outb(cached_master_mask, PIC_MASTER_IMR); /* restore master IRQ mask */
	outb(cached_slave_mask, PIC_SLAVE_IMR);	  /* restore slave IRQ mask */

	raw_spin_unlock_irqrestore(&i8259A_lock, flags);
}

static void init_8259A(int auto_eoi)
{
	unsigned long flags;

	i8259A_auto_eoi = auto_eoi;

	raw_spin_lock_irqsave(&i8259A_lock, flags);

	outb(0xff, PIC_MASTER_IMR);	/* mask all of 8259A-1 */
	outb(0xff, PIC_SLAVE_IMR);	/* mask all of 8259A-2 */

	/*
	 * outb_pic - this has to work on a wide range of PC hardware.
	 */
	outb_pic(0x11, PIC_MASTER_CMD);	/* ICW1: select 8259A-1 init */

	/* ICW2: 8259A-1 IR0-7 mapped to 0x30-0x37 on x86-64,
	   to 0x20-0x27 on i386 */
	outb_pic(IRQ0_VECTOR, PIC_MASTER_IMR);

	/* 8259A-1 (the master) has a slave on IR2 */
	outb_pic(1U << PIC_CASCADE_IR, PIC_MASTER_IMR);

	if (auto_eoi)	/* master does Auto EOI */
		outb_pic(MASTER_ICW4_DEFAULT | PIC_ICW4_AEOI, PIC_MASTER_IMR);
	else		/* master expects normal EOI */
		outb_pic(MASTER_ICW4_DEFAULT, PIC_MASTER_IMR);

	outb_pic(0x11, PIC_SLAVE_CMD);	/* ICW1: select 8259A-2 init */

	/* ICW2: 8259A-2 IR0-7 mapped to IRQ8_VECTOR */
	outb_pic(IRQ8_VECTOR, PIC_SLAVE_IMR);
	/* 8259A-2 is a slave on master's IR2 */
	outb_pic(PIC_CASCADE_IR, PIC_SLAVE_IMR);
	/* (slave's support for AEOI in flat mode is to be investigated) */
	outb_pic(SLAVE_ICW4_DEFAULT, PIC_SLAVE_IMR);

	if (auto_eoi)
		/*
		 * In AEOI mode we just have to mask the interrupt
		 * when acking.
		 */
		i8259A_chip.mask_ack = disable_8259A_irq;
	else
		i8259A_chip.mask_ack = mask_and_ack_8259A;

	udelay(100);		/* wait for 8259A to initialize */

	outb(cached_master_mask, PIC_MASTER_IMR); /* restore master IRQ mask */
	outb(cached_slave_mask, PIC_SLAVE_IMR);	  /* restore slave IRQ mask */

<<<<<<< HEAD
	spin_unlock_irqrestore(&i8259A_lock, flags);
}

/*
 * make i8259 a driver so that we can select pic functions at run time. the goal
 * is to make x86 binary compatible among pc compatible and non-pc compatible
 * platforms, such as x86 MID.
 */

static void __init legacy_pic_noop(void) { };
static void __init legacy_pic_uint_noop(unsigned int unused) { };
static void __init legacy_pic_int_noop(int unused) { };

static struct irq_chip dummy_pic_chip  = {
	.name = "dummy pic",
	.mask = legacy_pic_uint_noop,
	.unmask = legacy_pic_uint_noop,
	.disable = legacy_pic_uint_noop,
	.mask_ack = legacy_pic_uint_noop,
};
static int legacy_pic_irq_pending_noop(unsigned int irq)
{
	return 0;
}

struct legacy_pic null_legacy_pic = {
	.nr_legacy_irqs = 0,
	.chip = &dummy_pic_chip,
	.mask_all = legacy_pic_noop,
	.restore_mask = legacy_pic_noop,
	.init = legacy_pic_int_noop,
	.irq_pending = legacy_pic_irq_pending_noop,
	.make_irq = legacy_pic_uint_noop,
};

struct legacy_pic default_legacy_pic = {
	.nr_legacy_irqs = NR_IRQS_LEGACY,
	.chip  = &i8259A_chip,
	.mask_all  = mask_8259A,
	.restore_mask = unmask_8259A,
	.init = init_8259A,
	.irq_pending = i8259A_irq_pending,
	.make_irq = make_8259A_irq,
};

struct legacy_pic *legacy_pic = &default_legacy_pic;
=======
	raw_spin_unlock_irqrestore(&i8259A_lock, flags);
}
>>>>>>> d02e30c3
<|MERGE_RESOLUTION|>--- conflicted
+++ resolved
@@ -362,8 +362,7 @@
 	outb(cached_master_mask, PIC_MASTER_IMR); /* restore master IRQ mask */
 	outb(cached_slave_mask, PIC_SLAVE_IMR);	  /* restore slave IRQ mask */
 
-<<<<<<< HEAD
-	spin_unlock_irqrestore(&i8259A_lock, flags);
+	raw_spin_unlock_irqrestore(&i8259A_lock, flags);
 }
 
 /*
@@ -408,8 +407,4 @@
 	.make_irq = make_8259A_irq,
 };
 
-struct legacy_pic *legacy_pic = &default_legacy_pic;
-=======
-	raw_spin_unlock_irqrestore(&i8259A_lock, flags);
-}
->>>>>>> d02e30c3
+struct legacy_pic *legacy_pic = &default_legacy_pic;