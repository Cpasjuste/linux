#ifndef _ASM_X86_PAT_H
#define _ASM_X86_PAT_H

#include <linux/types.h>

#ifdef CONFIG_X86_PAT
extern int pat_enabled;
#else
static const int pat_enabled;
#endif

extern void pat_init(void);

extern int reserve_memtype(u64 start, u64 end,
		unsigned long req_type, unsigned long *ret_type);
extern int free_memtype(u64 start, u64 end);

<<<<<<< HEAD
=======
extern void pat_disable(char *reason);

extern int kernel_map_sync_memtype(u64 base, unsigned long size,
		unsigned long flag);

>>>>>>> 13093cb0
#endif /* _ASM_X86_PAT_H */<|MERGE_RESOLUTION|>--- conflicted
+++ resolved
@@ -15,12 +15,7 @@
 		unsigned long req_type, unsigned long *ret_type);
 extern int free_memtype(u64 start, u64 end);
 
-<<<<<<< HEAD
-=======
-extern void pat_disable(char *reason);
-
 extern int kernel_map_sync_memtype(u64 base, unsigned long size,
 		unsigned long flag);
 
->>>>>>> 13093cb0
 #endif /* _ASM_X86_PAT_H */