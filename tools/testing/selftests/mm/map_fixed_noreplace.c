--- conflicted
+++ resolved
@@ -67,12 +67,8 @@
 		dump_maps();
 		ksft_exit_fail_msg("Error: munmap failed!?\n");
 	}
-<<<<<<< HEAD
-	ksft_test_result_pass("mmap() @ 0x%lx-0x%lx p=%p result=%m\n", addr, addr + size, p);
-=======
 	ksft_print_msg("mmap() @ 0x%lx-0x%lx p=%p result=%m\n", addr, addr + size, p);
 	ksft_test_result_pass("mmap() 5*PAGE_SIZE at base\n");
->>>>>>> 0c383648
 
 	addr = base_addr + page_size;
 	size = 3 * page_size;
@@ -81,12 +77,8 @@
 		dump_maps();
 		ksft_exit_fail_msg("Error: first mmap() failed unexpectedly\n");
 	}
-<<<<<<< HEAD
-	ksft_test_result_pass("mmap() @ 0x%lx-0x%lx p=%p result=%m\n", addr, addr + size, p);
-=======
 	ksft_print_msg("mmap() @ 0x%lx-0x%lx p=%p result=%m\n", addr, addr + size, p);
 	ksft_test_result_pass("mmap() 3*PAGE_SIZE at base+PAGE_SIZE\n");
->>>>>>> 0c383648
 
 	/*
 	 * Exact same mapping again:
@@ -103,12 +95,8 @@
 		dump_maps();
 		ksft_exit_fail_msg("Error:1: mmap() succeeded when it shouldn't have\n");
 	}
-<<<<<<< HEAD
-	ksft_test_result_pass("mmap() @ 0x%lx-0x%lx p=%p result=%m\n", addr, addr + size, p);
-=======
 	ksft_print_msg("mmap() @ 0x%lx-0x%lx p=%p result=%m\n", addr, addr + size, p);
 	ksft_test_result_pass("mmap() 5*PAGE_SIZE at base\n");
->>>>>>> 0c383648
 
 	/*
 	 * Second mapping contained within first:
@@ -126,12 +114,8 @@
 		dump_maps();
 		ksft_exit_fail_msg("Error:2: mmap() succeeded when it shouldn't have\n");
 	}
-<<<<<<< HEAD
-	ksft_test_result_pass("mmap() @ 0x%lx-0x%lx p=%p result=%m\n", addr, addr + size, p);
-=======
 	ksft_print_msg("mmap() @ 0x%lx-0x%lx p=%p result=%m\n", addr, addr + size, p);
 	ksft_test_result_pass("mmap() 2*PAGE_SIZE at base+PAGE_SIZE\n");
->>>>>>> 0c383648
 
 	/*
 	 * Overlap end of existing mapping:
@@ -148,12 +132,8 @@
 		dump_maps();
 		ksft_exit_fail_msg("Error:3: mmap() succeeded when it shouldn't have\n");
 	}
-<<<<<<< HEAD
-	ksft_test_result_pass("mmap() @ 0x%lx-0x%lx p=%p result=%m\n", addr, addr + size, p);
-=======
 	ksft_print_msg("mmap() @ 0x%lx-0x%lx p=%p result=%m\n", addr, addr + size, p);
 	ksft_test_result_pass("mmap() 2*PAGE_SIZE  at base+(3*PAGE_SIZE)\n");
->>>>>>> 0c383648
 
 	/*
 	 * Overlap start of existing mapping:
@@ -170,12 +150,8 @@
 		dump_maps();
 		ksft_exit_fail_msg("Error:4: mmap() succeeded when it shouldn't have\n");
 	}
-<<<<<<< HEAD
-	ksft_test_result_pass("mmap() @ 0x%lx-0x%lx p=%p result=%m\n", addr, addr + size, p);
-=======
 	ksft_print_msg("mmap() @ 0x%lx-0x%lx p=%p result=%m\n", addr, addr + size, p);
 	ksft_test_result_pass("mmap() 2*PAGE_SIZE bytes at base\n");
->>>>>>> 0c383648
 
 	/*
 	 * Adjacent to start of existing mapping:
@@ -192,12 +168,8 @@
 		dump_maps();
 		ksft_exit_fail_msg("Error:5: mmap() failed when it shouldn't have\n");
 	}
-<<<<<<< HEAD
-	ksft_test_result_pass("mmap() @ 0x%lx-0x%lx p=%p result=%m\n", addr, addr + size, p);
-=======
 	ksft_print_msg("mmap() @ 0x%lx-0x%lx p=%p result=%m\n", addr, addr + size, p);
 	ksft_test_result_pass("mmap() PAGE_SIZE at base\n");
->>>>>>> 0c383648
 
 	/*
 	 * Adjacent to end of existing mapping:
@@ -214,12 +186,8 @@
 		dump_maps();
 		ksft_exit_fail_msg("Error:6: mmap() failed when it shouldn't have\n");
 	}
-<<<<<<< HEAD
-	ksft_test_result_pass("mmap() @ 0x%lx-0x%lx p=%p result=%m\n", addr, addr + size, p);
-=======
 	ksft_print_msg("mmap() @ 0x%lx-0x%lx p=%p result=%m\n", addr, addr + size, p);
 	ksft_test_result_pass("mmap() PAGE_SIZE at base+(4*PAGE_SIZE)\n");
->>>>>>> 0c383648
 
 	addr = base_addr;
 	size = 5 * page_size;
