--- conflicted
+++ resolved
@@ -102,9 +102,6 @@
 /* SDMMC CQE Base Address for Tegra Host Ver 4.1 and Higher */
 #define SDHCI_TEGRA_CQE_BASE_ADDR			0xF000
 
-/* SDMMC CQE Base Address for Tegra Host Ver 4.1 and Higher */
-#define SDHCI_TEGRA_CQE_BASE_ADDR			0xF000
-
 struct sdhci_tegra_soc_data {
 	const struct sdhci_pltfm_data *pdata;
 	u32 nvquirks;
@@ -149,11 +146,8 @@
 	u32 default_trim;
 	u32 dqs_trim;
 	bool enable_hwcq;
-<<<<<<< HEAD
-=======
 	unsigned long curr_clk_rate;
 	u8 tuned_tap_delay;
->>>>>>> 0ecfebd2
 };
 
 static u16 tegra_sdhci_readw(struct sdhci_host *host, int reg)
@@ -1121,25 +1115,6 @@
 		tegra_host->pad_calib_required = true;
 }
 
-<<<<<<< HEAD
-static void sdhci_tegra_cqe_enable(struct mmc_host *mmc)
-{
-	struct cqhci_host *cq_host = mmc->cqe_private;
-	u32 cqcfg = 0;
-
-	/*
-	 * Tegra SDMMC Controller design prevents write access to BLOCK_COUNT
-	 * registers when CQE is enabled.
-	 */
-	cqcfg = cqhci_readl(cq_host, CQHCI_CFG);
-	if (cqcfg & CQHCI_ENABLE)
-		cqhci_writel(cq_host, (cqcfg & ~CQHCI_ENABLE), CQHCI_CFG);
-
-	sdhci_cqe_enable(mmc);
-
-	if (cqcfg & CQHCI_ENABLE)
-		cqhci_writel(cq_host, cqcfg, CQHCI_CFG);
-=======
 static void tegra_cqhci_writel(struct cqhci_host *cq_host, u32 val, int reg)
 {
 	struct mmc_host *mmc = cq_host->mmc;
@@ -1220,7 +1195,6 @@
 	val = cqhci_readl(cq_host, CQHCI_SSC1);
 	val &= ~CQHCI_SSC1_CBC_MASK;
 	cqhci_writel(cq_host, val, CQHCI_SSC1);
->>>>>>> 0ecfebd2
 }
 
 static void sdhci_tegra_dumpregs(struct mmc_host *mmc)
@@ -1242,17 +1216,11 @@
 }
 
 static const struct cqhci_host_ops sdhci_tegra_cqhci_ops = {
-<<<<<<< HEAD
-	.enable	= sdhci_tegra_cqe_enable,
-	.disable = sdhci_cqe_disable,
-	.dumpregs = sdhci_tegra_dumpregs,
-=======
 	.write_l    = tegra_cqhci_writel,
 	.enable	= sdhci_tegra_cqe_enable,
 	.disable = sdhci_cqe_disable,
 	.dumpregs = sdhci_tegra_dumpregs,
 	.update_dcmd_desc = sdhci_tegra_update_dcmd_desc,
->>>>>>> 0ecfebd2
 };
 
 static const struct sdhci_ops tegra_sdhci_ops = {
