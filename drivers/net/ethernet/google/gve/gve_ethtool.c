// SPDX-License-Identifier: (GPL-2.0 OR MIT)
/* Google virtual Ethernet (gve) driver
 *
 * Copyright (C) 2015-2021 Google, Inc.
 */

#include <linux/rtnetlink.h>
#include "gve.h"
#include "gve_adminq.h"
#include "gve_dqo.h"
#include "gve_utils.h"

static void gve_get_drvinfo(struct net_device *netdev,
			    struct ethtool_drvinfo *info)
{
	struct gve_priv *priv = netdev_priv(netdev);

	strscpy(info->driver, gve_driver_name, sizeof(info->driver));
	strscpy(info->version, gve_version_str, sizeof(info->version));
	strscpy(info->bus_info, pci_name(priv->pdev), sizeof(info->bus_info));
}

static void gve_set_msglevel(struct net_device *netdev, u32 value)
{
	struct gve_priv *priv = netdev_priv(netdev);

	priv->msg_enable = value;
}

static u32 gve_get_msglevel(struct net_device *netdev)
{
	struct gve_priv *priv = netdev_priv(netdev);

	return priv->msg_enable;
}

/* For the following stats column string names, make sure the order
 * matches how it is filled in the code. For xdp_aborted, xdp_drop,
 * xdp_pass, xdp_tx, xdp_redirect, make sure it also matches the order
 * as declared in enum xdp_action inside file uapi/linux/bpf.h .
 */
static const char gve_gstrings_main_stats[][ETH_GSTRING_LEN] = {
	"rx_packets", "rx_hsplit_pkt", "tx_packets", "rx_bytes",
	"tx_bytes", "rx_dropped", "tx_dropped", "tx_timeouts",
	"rx_skb_alloc_fail", "rx_buf_alloc_fail", "rx_desc_err_dropped_pkt",
	"rx_hsplit_unsplit_pkt",
	"interface_up_cnt", "interface_down_cnt", "reset_cnt",
	"page_alloc_fail", "dma_mapping_error", "stats_report_trigger_cnt",
};

static const char gve_gstrings_rx_stats[][ETH_GSTRING_LEN] = {
	"rx_posted_desc[%u]", "rx_completed_desc[%u]", "rx_consumed_desc[%u]",
	"rx_bytes[%u]", "rx_hsplit_bytes[%u]", "rx_cont_packet_cnt[%u]",
	"rx_frag_flip_cnt[%u]", "rx_frag_copy_cnt[%u]", "rx_frag_alloc_cnt[%u]",
	"rx_dropped_pkt[%u]", "rx_copybreak_pkt[%u]", "rx_copied_pkt[%u]",
	"rx_queue_drop_cnt[%u]", "rx_no_buffers_posted[%u]",
	"rx_drops_packet_over_mru[%u]", "rx_drops_invalid_checksum[%u]",
	"rx_xdp_aborted[%u]", "rx_xdp_drop[%u]", "rx_xdp_pass[%u]",
	"rx_xdp_tx[%u]", "rx_xdp_redirect[%u]",
	"rx_xdp_tx_errors[%u]", "rx_xdp_redirect_errors[%u]", "rx_xdp_alloc_fails[%u]",
};

static const char gve_gstrings_tx_stats[][ETH_GSTRING_LEN] = {
	"tx_posted_desc[%u]", "tx_completed_desc[%u]", "tx_consumed_desc[%u]", "tx_bytes[%u]",
	"tx_wake[%u]", "tx_stop[%u]", "tx_event_counter[%u]",
	"tx_dma_mapping_error[%u]", "tx_xsk_wakeup[%u]",
	"tx_xsk_done[%u]", "tx_xsk_sent[%u]", "tx_xdp_xmit[%u]", "tx_xdp_xmit_errors[%u]"
};

static const char gve_gstrings_adminq_stats[][ETH_GSTRING_LEN] = {
	"adminq_prod_cnt", "adminq_cmd_fail", "adminq_timeouts",
	"adminq_describe_device_cnt", "adminq_cfg_device_resources_cnt",
	"adminq_register_page_list_cnt", "adminq_unregister_page_list_cnt",
	"adminq_create_tx_queue_cnt", "adminq_create_rx_queue_cnt",
	"adminq_destroy_tx_queue_cnt", "adminq_destroy_rx_queue_cnt",
	"adminq_dcfg_device_resources_cnt", "adminq_set_driver_parameter_cnt",
	"adminq_report_stats_cnt", "adminq_report_link_speed_cnt", "adminq_get_ptype_map_cnt"
};

static const char gve_gstrings_priv_flags[][ETH_GSTRING_LEN] = {
	"report-stats",
};

#define GVE_MAIN_STATS_LEN  ARRAY_SIZE(gve_gstrings_main_stats)
#define GVE_ADMINQ_STATS_LEN  ARRAY_SIZE(gve_gstrings_adminq_stats)
#define NUM_GVE_TX_CNTS	ARRAY_SIZE(gve_gstrings_tx_stats)
#define NUM_GVE_RX_CNTS	ARRAY_SIZE(gve_gstrings_rx_stats)
#define GVE_PRIV_FLAGS_STR_LEN ARRAY_SIZE(gve_gstrings_priv_flags)

static void gve_get_strings(struct net_device *netdev, u32 stringset, u8 *data)
{
	struct gve_priv *priv = netdev_priv(netdev);
	u8 *s = (char *)data;
	int num_tx_queues;
	int i, j;

	num_tx_queues = gve_num_tx_queues(priv);
	switch (stringset) {
	case ETH_SS_STATS:
		for (i = 0; i < ARRAY_SIZE(gve_gstrings_main_stats); i++)
			ethtool_puts(&s, gve_gstrings_main_stats[i]);

		for (i = 0; i < priv->rx_cfg.num_queues; i++)
			for (j = 0; j < NUM_GVE_RX_CNTS; j++)
				ethtool_sprintf(&s, gve_gstrings_rx_stats[j],
						i);

		for (i = 0; i < num_tx_queues; i++)
			for (j = 0; j < NUM_GVE_TX_CNTS; j++)
				ethtool_sprintf(&s, gve_gstrings_tx_stats[j],
						i);

		for (i = 0; i < ARRAY_SIZE(gve_gstrings_adminq_stats); i++)
			ethtool_puts(&s, gve_gstrings_adminq_stats[i]);

		break;

	case ETH_SS_PRIV_FLAGS:
		for (i = 0; i < ARRAY_SIZE(gve_gstrings_priv_flags); i++)
			ethtool_puts(&s, gve_gstrings_priv_flags[i]);
		break;

	default:
		break;
	}
}

static int gve_get_sset_count(struct net_device *netdev, int sset)
{
	struct gve_priv *priv = netdev_priv(netdev);
	int num_tx_queues;

	num_tx_queues = gve_num_tx_queues(priv);
	switch (sset) {
	case ETH_SS_STATS:
		return GVE_MAIN_STATS_LEN + GVE_ADMINQ_STATS_LEN +
		       (priv->rx_cfg.num_queues * NUM_GVE_RX_CNTS) +
		       (num_tx_queues * NUM_GVE_TX_CNTS);
	case ETH_SS_PRIV_FLAGS:
		return GVE_PRIV_FLAGS_STR_LEN;
	default:
		return -EOPNOTSUPP;
	}
}

static void
gve_get_ethtool_stats(struct net_device *netdev,
		      struct ethtool_stats *stats, u64 *data)
{
	u64 tmp_rx_pkts, tmp_rx_hsplit_pkt, tmp_rx_bytes, tmp_rx_hsplit_bytes,
		tmp_rx_skb_alloc_fail, tmp_rx_buf_alloc_fail,
		tmp_rx_desc_err_dropped_pkt, tmp_rx_hsplit_unsplit_pkt,
		tmp_tx_pkts, tmp_tx_bytes;
	u64 rx_buf_alloc_fail, rx_desc_err_dropped_pkt, rx_hsplit_unsplit_pkt,
		rx_pkts, rx_hsplit_pkt, rx_skb_alloc_fail, rx_bytes, tx_pkts, tx_bytes,
		tx_dropped;
	int stats_idx, base_stats_idx, max_stats_idx;
	struct stats *report_stats;
	int *rx_qid_to_stats_idx;
	int *tx_qid_to_stats_idx;
	int num_stopped_rxqs = 0;
	int num_stopped_txqs = 0;
	struct gve_priv *priv;
	bool skip_nic_stats;
	unsigned int start;
	int num_tx_queues;
	int ring;
	int i, j;

	ASSERT_RTNL();

	priv = netdev_priv(netdev);
	num_tx_queues = gve_num_tx_queues(priv);
	report_stats = priv->stats_report->stats;
	rx_qid_to_stats_idx = kmalloc_array(priv->rx_cfg.num_queues,
					    sizeof(int), GFP_KERNEL);
	if (!rx_qid_to_stats_idx)
		return;
	for (ring = 0; ring < priv->rx_cfg.num_queues; ring++) {
		rx_qid_to_stats_idx[ring] = -1;
		if (!gve_rx_was_added_to_block(priv, ring))
			num_stopped_rxqs++;
	}
	tx_qid_to_stats_idx = kmalloc_array(num_tx_queues,
					    sizeof(int), GFP_KERNEL);
	if (!tx_qid_to_stats_idx) {
		kfree(rx_qid_to_stats_idx);
		return;
	}
<<<<<<< HEAD
=======
	for (ring = 0; ring < num_tx_queues; ring++) {
		tx_qid_to_stats_idx[ring] = -1;
		if (!gve_tx_was_added_to_block(priv, ring))
			num_stopped_txqs++;
	}

>>>>>>> 0c383648
	for (rx_pkts = 0, rx_bytes = 0, rx_hsplit_pkt = 0,
	     rx_skb_alloc_fail = 0, rx_buf_alloc_fail = 0,
	     rx_desc_err_dropped_pkt = 0, rx_hsplit_unsplit_pkt = 0,
	     ring = 0;
	     ring < priv->rx_cfg.num_queues; ring++) {
		if (priv->rx) {
			do {
				struct gve_rx_ring *rx = &priv->rx[ring];

				start =
				  u64_stats_fetch_begin(&priv->rx[ring].statss);
				tmp_rx_pkts = rx->rpackets;
				tmp_rx_hsplit_pkt = rx->rx_hsplit_pkt;
				tmp_rx_bytes = rx->rbytes;
				tmp_rx_skb_alloc_fail = rx->rx_skb_alloc_fail;
				tmp_rx_buf_alloc_fail = rx->rx_buf_alloc_fail;
				tmp_rx_desc_err_dropped_pkt =
					rx->rx_desc_err_dropped_pkt;
				tmp_rx_hsplit_unsplit_pkt =
					rx->rx_hsplit_unsplit_pkt;
			} while (u64_stats_fetch_retry(&priv->rx[ring].statss,
						       start));
			rx_pkts += tmp_rx_pkts;
			rx_hsplit_pkt += tmp_rx_hsplit_pkt;
			rx_bytes += tmp_rx_bytes;
			rx_skb_alloc_fail += tmp_rx_skb_alloc_fail;
			rx_buf_alloc_fail += tmp_rx_buf_alloc_fail;
			rx_desc_err_dropped_pkt += tmp_rx_desc_err_dropped_pkt;
			rx_hsplit_unsplit_pkt += tmp_rx_hsplit_unsplit_pkt;
		}
	}
	for (tx_pkts = 0, tx_bytes = 0, tx_dropped = 0, ring = 0;
	     ring < num_tx_queues; ring++) {
		if (priv->tx) {
			do {
				start =
				  u64_stats_fetch_begin(&priv->tx[ring].statss);
				tmp_tx_pkts = priv->tx[ring].pkt_done;
				tmp_tx_bytes = priv->tx[ring].bytes_done;
			} while (u64_stats_fetch_retry(&priv->tx[ring].statss,
						       start));
			tx_pkts += tmp_tx_pkts;
			tx_bytes += tmp_tx_bytes;
			tx_dropped += priv->tx[ring].dropped_pkt;
		}
	}

	i = 0;
	data[i++] = rx_pkts;
	data[i++] = rx_hsplit_pkt;
	data[i++] = tx_pkts;
	data[i++] = rx_bytes;
	data[i++] = tx_bytes;
	/* total rx dropped packets */
	data[i++] = rx_skb_alloc_fail + rx_buf_alloc_fail +
		    rx_desc_err_dropped_pkt;
	data[i++] = tx_dropped;
	data[i++] = priv->tx_timeo_cnt;
	data[i++] = rx_skb_alloc_fail;
	data[i++] = rx_buf_alloc_fail;
	data[i++] = rx_desc_err_dropped_pkt;
	data[i++] = rx_hsplit_unsplit_pkt;
	data[i++] = priv->interface_up_cnt;
	data[i++] = priv->interface_down_cnt;
	data[i++] = priv->reset_cnt;
	data[i++] = priv->page_alloc_fail;
	data[i++] = priv->dma_mapping_error;
	data[i++] = priv->stats_report_trigger_cnt;
	i = GVE_MAIN_STATS_LEN;

	/* For rx cross-reporting stats, start from nic rx stats in report */
	base_stats_idx = GVE_TX_STATS_REPORT_NUM * num_tx_queues +
		GVE_RX_STATS_REPORT_NUM * priv->rx_cfg.num_queues;
	/* The boundary between driver stats and NIC stats shifts if there are
	 * stopped queues.
	 */
	base_stats_idx += NIC_RX_STATS_REPORT_NUM * num_stopped_rxqs +
		NIC_TX_STATS_REPORT_NUM * num_stopped_txqs;
	max_stats_idx = NIC_RX_STATS_REPORT_NUM *
		(priv->rx_cfg.num_queues - num_stopped_rxqs) +
		base_stats_idx;
	/* Preprocess the stats report for rx, map queue id to start index */
	skip_nic_stats = false;
	for (stats_idx = base_stats_idx; stats_idx < max_stats_idx;
		stats_idx += NIC_RX_STATS_REPORT_NUM) {
		u32 stat_name = be32_to_cpu(report_stats[stats_idx].stat_name);
		u32 queue_id = be32_to_cpu(report_stats[stats_idx].queue_id);

		if (stat_name == 0) {
			/* no stats written by NIC yet */
			skip_nic_stats = true;
			break;
		}
		if (queue_id < 0 || queue_id >= priv->rx_cfg.num_queues) {
			net_err_ratelimited("Invalid rxq id in NIC stats\n");
			continue;
		}
		rx_qid_to_stats_idx[queue_id] = stats_idx;
	}
	/* walk RX rings */
	if (priv->rx) {
		for (ring = 0; ring < priv->rx_cfg.num_queues; ring++) {
			struct gve_rx_ring *rx = &priv->rx[ring];

			data[i++] = rx->fill_cnt;
			data[i++] = rx->cnt;
			data[i++] = rx->fill_cnt - rx->cnt;
			do {
				start =
				  u64_stats_fetch_begin(&priv->rx[ring].statss);
				tmp_rx_bytes = rx->rbytes;
				tmp_rx_hsplit_bytes = rx->rx_hsplit_bytes;
				tmp_rx_skb_alloc_fail = rx->rx_skb_alloc_fail;
				tmp_rx_buf_alloc_fail = rx->rx_buf_alloc_fail;
				tmp_rx_desc_err_dropped_pkt =
					rx->rx_desc_err_dropped_pkt;
			} while (u64_stats_fetch_retry(&priv->rx[ring].statss,
						       start));
			data[i++] = tmp_rx_bytes;
			data[i++] = tmp_rx_hsplit_bytes;
			data[i++] = rx->rx_cont_packet_cnt;
			data[i++] = rx->rx_frag_flip_cnt;
			data[i++] = rx->rx_frag_copy_cnt;
			data[i++] = rx->rx_frag_alloc_cnt;
			/* rx dropped packets */
			data[i++] = tmp_rx_skb_alloc_fail +
				tmp_rx_buf_alloc_fail +
				tmp_rx_desc_err_dropped_pkt;
			data[i++] = rx->rx_copybreak_pkt;
			data[i++] = rx->rx_copied_pkt;
			/* stats from NIC */
			stats_idx = rx_qid_to_stats_idx[ring];
			if (skip_nic_stats || stats_idx < 0) {
				/* skip NIC rx stats */
				i += NIC_RX_STATS_REPORT_NUM;
			} else {
				for (j = 0; j < NIC_RX_STATS_REPORT_NUM; j++) {
					u64 value =
						be64_to_cpu(report_stats[stats_idx + j].value);

					data[i++] = value;
				}
			}
			/* XDP rx counters */
			do {
				start =	u64_stats_fetch_begin(&priv->rx[ring].statss);
				for (j = 0; j < GVE_XDP_ACTIONS; j++)
					data[i + j] = rx->xdp_actions[j];
				data[i + j++] = rx->xdp_tx_errors;
				data[i + j++] = rx->xdp_redirect_errors;
				data[i + j++] = rx->xdp_alloc_fails;
			} while (u64_stats_fetch_retry(&priv->rx[ring].statss,
						       start));
			i += GVE_XDP_ACTIONS + 3; /* XDP rx counters */
		}
	} else {
		i += priv->rx_cfg.num_queues * NUM_GVE_RX_CNTS;
	}

	/* For tx cross-reporting stats, start from nic tx stats in report */
	base_stats_idx = max_stats_idx;
	max_stats_idx = NIC_TX_STATS_REPORT_NUM *
		(num_tx_queues - num_stopped_txqs) +
		max_stats_idx;
	/* Preprocess the stats report for tx, map queue id to start index */
	skip_nic_stats = false;
	for (stats_idx = base_stats_idx; stats_idx < max_stats_idx;
		stats_idx += NIC_TX_STATS_REPORT_NUM) {
		u32 stat_name = be32_to_cpu(report_stats[stats_idx].stat_name);
		u32 queue_id = be32_to_cpu(report_stats[stats_idx].queue_id);

		if (stat_name == 0) {
			/* no stats written by NIC yet */
			skip_nic_stats = true;
			break;
		}
		if (queue_id < 0 || queue_id >= num_tx_queues) {
			net_err_ratelimited("Invalid txq id in NIC stats\n");
			continue;
		}
		tx_qid_to_stats_idx[queue_id] = stats_idx;
	}
	/* walk TX rings */
	if (priv->tx) {
		for (ring = 0; ring < num_tx_queues; ring++) {
			struct gve_tx_ring *tx = &priv->tx[ring];

			if (gve_is_gqi(priv)) {
				data[i++] = tx->req;
				data[i++] = tx->done;
				data[i++] = tx->req - tx->done;
			} else {
				/* DQO doesn't currently support
				 * posted/completed descriptor counts;
				 */
				data[i++] = 0;
				data[i++] = 0;
				data[i++] = tx->dqo_tx.tail - tx->dqo_tx.head;
			}
			do {
				start =
				  u64_stats_fetch_begin(&priv->tx[ring].statss);
				tmp_tx_bytes = tx->bytes_done;
			} while (u64_stats_fetch_retry(&priv->tx[ring].statss,
						       start));
			data[i++] = tmp_tx_bytes;
			data[i++] = tx->wake_queue;
			data[i++] = tx->stop_queue;
			data[i++] = gve_tx_load_event_counter(priv, tx);
			data[i++] = tx->dma_mapping_error;
			/* stats from NIC */
			stats_idx = tx_qid_to_stats_idx[ring];
			if (skip_nic_stats || stats_idx < 0) {
				/* skip NIC tx stats */
				i += NIC_TX_STATS_REPORT_NUM;
			} else {
				for (j = 0; j < NIC_TX_STATS_REPORT_NUM; j++) {
					u64 value =
						be64_to_cpu(report_stats[stats_idx + j].value);
					data[i++] = value;
				}
			}
			/* XDP xsk counters */
			data[i++] = tx->xdp_xsk_wakeup;
			data[i++] = tx->xdp_xsk_done;
			do {
				start = u64_stats_fetch_begin(&priv->tx[ring].statss);
				data[i] = tx->xdp_xsk_sent;
				data[i + 1] = tx->xdp_xmit;
				data[i + 2] = tx->xdp_xmit_errors;
			} while (u64_stats_fetch_retry(&priv->tx[ring].statss,
						       start));
			i += 3; /* XDP tx counters */
		}
	} else {
		i += num_tx_queues * NUM_GVE_TX_CNTS;
	}

	kfree(rx_qid_to_stats_idx);
	kfree(tx_qid_to_stats_idx);
	/* AQ Stats */
	data[i++] = priv->adminq_prod_cnt;
	data[i++] = priv->adminq_cmd_fail;
	data[i++] = priv->adminq_timeouts;
	data[i++] = priv->adminq_describe_device_cnt;
	data[i++] = priv->adminq_cfg_device_resources_cnt;
	data[i++] = priv->adminq_register_page_list_cnt;
	data[i++] = priv->adminq_unregister_page_list_cnt;
	data[i++] = priv->adminq_create_tx_queue_cnt;
	data[i++] = priv->adminq_create_rx_queue_cnt;
	data[i++] = priv->adminq_destroy_tx_queue_cnt;
	data[i++] = priv->adminq_destroy_rx_queue_cnt;
	data[i++] = priv->adminq_dcfg_device_resources_cnt;
	data[i++] = priv->adminq_set_driver_parameter_cnt;
	data[i++] = priv->adminq_report_stats_cnt;
	data[i++] = priv->adminq_report_link_speed_cnt;
	data[i++] = priv->adminq_get_ptype_map_cnt;
}

static void gve_get_channels(struct net_device *netdev,
			     struct ethtool_channels *cmd)
{
	struct gve_priv *priv = netdev_priv(netdev);

	cmd->max_rx = priv->rx_cfg.max_queues;
	cmd->max_tx = priv->tx_cfg.max_queues;
	cmd->max_other = 0;
	cmd->max_combined = 0;
	cmd->rx_count = priv->rx_cfg.num_queues;
	cmd->tx_count = priv->tx_cfg.num_queues;
	cmd->other_count = 0;
	cmd->combined_count = 0;
}

static int gve_set_channels(struct net_device *netdev,
			    struct ethtool_channels *cmd)
{
	struct gve_priv *priv = netdev_priv(netdev);
	struct gve_queue_config new_tx_cfg = priv->tx_cfg;
	struct gve_queue_config new_rx_cfg = priv->rx_cfg;
	struct ethtool_channels old_settings;
	int new_tx = cmd->tx_count;
	int new_rx = cmd->rx_count;

	gve_get_channels(netdev, &old_settings);

	/* Changing combined is not allowed */
	if (cmd->combined_count != old_settings.combined_count)
		return -EINVAL;

	if (!new_rx || !new_tx)
		return -EINVAL;

	if (priv->num_xdp_queues &&
	    (new_tx != new_rx || (2 * new_tx > priv->tx_cfg.max_queues))) {
		dev_err(&priv->pdev->dev, "XDP load failed: The number of configured RX queues should be equal to the number of configured TX queues and the number of configured RX/TX queues should be less than or equal to half the maximum number of RX/TX queues");
		return -EINVAL;
	}

	if (!netif_carrier_ok(netdev)) {
		priv->tx_cfg.num_queues = new_tx;
		priv->rx_cfg.num_queues = new_rx;
		return 0;
	}

	new_tx_cfg.num_queues = new_tx;
	new_rx_cfg.num_queues = new_rx;

	return gve_adjust_queues(priv, new_rx_cfg, new_tx_cfg);
}

static void gve_get_ringparam(struct net_device *netdev,
			      struct ethtool_ringparam *cmd,
			      struct kernel_ethtool_ringparam *kernel_cmd,
			      struct netlink_ext_ack *extack)
{
	struct gve_priv *priv = netdev_priv(netdev);

	cmd->rx_max_pending = priv->max_rx_desc_cnt;
	cmd->tx_max_pending = priv->max_tx_desc_cnt;
	cmd->rx_pending = priv->rx_desc_cnt;
	cmd->tx_pending = priv->tx_desc_cnt;

	if (!gve_header_split_supported(priv))
		kernel_cmd->tcp_data_split = ETHTOOL_TCP_DATA_SPLIT_UNKNOWN;
	else if (priv->header_split_enabled)
		kernel_cmd->tcp_data_split = ETHTOOL_TCP_DATA_SPLIT_ENABLED;
	else
		kernel_cmd->tcp_data_split = ETHTOOL_TCP_DATA_SPLIT_DISABLED;
}

<<<<<<< HEAD
=======
static int gve_adjust_ring_sizes(struct gve_priv *priv,
				 u16 new_tx_desc_cnt,
				 u16 new_rx_desc_cnt)
{
	struct gve_tx_alloc_rings_cfg tx_alloc_cfg = {0};
	struct gve_rx_alloc_rings_cfg rx_alloc_cfg = {0};
	int err;

	/* get current queue configuration */
	gve_get_curr_alloc_cfgs(priv, &tx_alloc_cfg, &rx_alloc_cfg);

	/* copy over the new ring_size from ethtool */
	tx_alloc_cfg.ring_size = new_tx_desc_cnt;
	rx_alloc_cfg.ring_size = new_rx_desc_cnt;

	if (netif_running(priv->dev)) {
		err = gve_adjust_config(priv, &tx_alloc_cfg, &rx_alloc_cfg);
		if (err)
			return err;
	}

	/* Set new ring_size for the next up */
	priv->tx_desc_cnt = new_tx_desc_cnt;
	priv->rx_desc_cnt = new_rx_desc_cnt;

	return 0;
}

static int gve_validate_req_ring_size(struct gve_priv *priv, u16 new_tx_desc_cnt,
				      u16 new_rx_desc_cnt)
{
	/* check for valid range */
	if (new_tx_desc_cnt < priv->min_tx_desc_cnt ||
	    new_tx_desc_cnt > priv->max_tx_desc_cnt ||
	    new_rx_desc_cnt < priv->min_rx_desc_cnt ||
	    new_rx_desc_cnt > priv->max_rx_desc_cnt) {
		dev_err(&priv->pdev->dev, "Requested descriptor count out of range\n");
		return -EINVAL;
	}

	if (!is_power_of_2(new_tx_desc_cnt) || !is_power_of_2(new_rx_desc_cnt)) {
		dev_err(&priv->pdev->dev, "Requested descriptor count has to be a power of 2\n");
		return -EINVAL;
	}
	return 0;
}

>>>>>>> 0c383648
static int gve_set_ringparam(struct net_device *netdev,
			     struct ethtool_ringparam *cmd,
			     struct kernel_ethtool_ringparam *kernel_cmd,
			     struct netlink_ext_ack *extack)
{
	struct gve_priv *priv = netdev_priv(netdev);
<<<<<<< HEAD

	if (priv->tx_desc_cnt != cmd->tx_pending ||
	    priv->rx_desc_cnt != cmd->rx_pending) {
		dev_info(&priv->pdev->dev, "Modify ring size is not supported.\n");
		return -EOPNOTSUPP;
	}

	return gve_set_hsplit_config(priv, kernel_cmd->tcp_data_split);
=======
	u16 new_tx_cnt, new_rx_cnt;
	int err;

	err = gve_set_hsplit_config(priv, kernel_cmd->tcp_data_split);
	if (err)
		return err;

	if (cmd->tx_pending == priv->tx_desc_cnt && cmd->rx_pending == priv->rx_desc_cnt)
		return 0;

	if (!priv->modify_ring_size_enabled) {
		dev_err(&priv->pdev->dev, "Modify ring size is not supported.\n");
		return -EOPNOTSUPP;
	}

	new_tx_cnt = cmd->tx_pending;
	new_rx_cnt = cmd->rx_pending;

	if (gve_validate_req_ring_size(priv, new_tx_cnt, new_rx_cnt))
		return -EINVAL;

	return gve_adjust_ring_sizes(priv, new_tx_cnt, new_rx_cnt);
>>>>>>> 0c383648
}

static int gve_user_reset(struct net_device *netdev, u32 *flags)
{
	struct gve_priv *priv = netdev_priv(netdev);

	if (*flags == ETH_RESET_ALL) {
		*flags = 0;
		return gve_reset(priv, true);
	}

	return -EOPNOTSUPP;
}

static int gve_get_tunable(struct net_device *netdev,
			   const struct ethtool_tunable *etuna, void *value)
{
	struct gve_priv *priv = netdev_priv(netdev);

	switch (etuna->id) {
	case ETHTOOL_RX_COPYBREAK:
		*(u32 *)value = priv->rx_copybreak;
		return 0;
	default:
		return -EOPNOTSUPP;
	}
}

static int gve_set_tunable(struct net_device *netdev,
			   const struct ethtool_tunable *etuna,
			   const void *value)
{
	struct gve_priv *priv = netdev_priv(netdev);
	u32 len;

	switch (etuna->id) {
	case ETHTOOL_RX_COPYBREAK:
	{
		u32 max_copybreak = gve_is_gqi(priv) ?
			GVE_DEFAULT_RX_BUFFER_SIZE : priv->data_buffer_size_dqo;

		len = *(u32 *)value;
		if (len > max_copybreak)
			return -EINVAL;
		priv->rx_copybreak = len;
		return 0;
	}
	default:
		return -EOPNOTSUPP;
	}
}

static u32 gve_get_priv_flags(struct net_device *netdev)
{
	struct gve_priv *priv = netdev_priv(netdev);
	u32 ret_flags = 0;

	/* Only 1 flag exists currently: report-stats (BIT(O)), so set that flag. */
	if (priv->ethtool_flags & BIT(0))
		ret_flags |= BIT(0);
	return ret_flags;
}

static int gve_set_priv_flags(struct net_device *netdev, u32 flags)
{
	struct gve_priv *priv = netdev_priv(netdev);
	u64 ori_flags, new_flags;
	int num_tx_queues;

	num_tx_queues = gve_num_tx_queues(priv);
	ori_flags = READ_ONCE(priv->ethtool_flags);
	new_flags = ori_flags;

	/* Only one priv flag exists: report-stats (BIT(0))*/
	if (flags & BIT(0))
		new_flags |= BIT(0);
	else
		new_flags &= ~(BIT(0));
	priv->ethtool_flags = new_flags;
	/* start report-stats timer when user turns report stats on. */
	if (flags & BIT(0)) {
		mod_timer(&priv->stats_report_timer,
			  round_jiffies(jiffies +
					msecs_to_jiffies(priv->stats_report_timer_period)));
	}
	/* Zero off gve stats when report-stats turned off and */
	/* delete report stats timer. */
	if (!(flags & BIT(0)) && (ori_flags & BIT(0))) {
		int tx_stats_num = GVE_TX_STATS_REPORT_NUM *
			num_tx_queues;
		int rx_stats_num = GVE_RX_STATS_REPORT_NUM *
			priv->rx_cfg.num_queues;

		memset(priv->stats_report->stats, 0, (tx_stats_num + rx_stats_num) *
				   sizeof(struct stats));
		del_timer_sync(&priv->stats_report_timer);
	}
	return 0;
}

static int gve_get_link_ksettings(struct net_device *netdev,
				  struct ethtool_link_ksettings *cmd)
{
	struct gve_priv *priv = netdev_priv(netdev);
	int err = 0;

	if (priv->link_speed == 0)
		err = gve_adminq_report_link_speed(priv);

	cmd->base.speed = priv->link_speed;

	cmd->base.duplex = DUPLEX_FULL;

	return err;
}

static int gve_get_coalesce(struct net_device *netdev,
			    struct ethtool_coalesce *ec,
			    struct kernel_ethtool_coalesce *kernel_ec,
			    struct netlink_ext_ack *extack)
{
	struct gve_priv *priv = netdev_priv(netdev);

	if (gve_is_gqi(priv))
		return -EOPNOTSUPP;
	ec->tx_coalesce_usecs = priv->tx_coalesce_usecs;
	ec->rx_coalesce_usecs = priv->rx_coalesce_usecs;

	return 0;
}

static int gve_set_coalesce(struct net_device *netdev,
			    struct ethtool_coalesce *ec,
			    struct kernel_ethtool_coalesce *kernel_ec,
			    struct netlink_ext_ack *extack)
{
	struct gve_priv *priv = netdev_priv(netdev);
	u32 tx_usecs_orig = priv->tx_coalesce_usecs;
	u32 rx_usecs_orig = priv->rx_coalesce_usecs;
	int idx;

	if (gve_is_gqi(priv))
		return -EOPNOTSUPP;

	if (ec->tx_coalesce_usecs > GVE_MAX_ITR_INTERVAL_DQO ||
	    ec->rx_coalesce_usecs > GVE_MAX_ITR_INTERVAL_DQO)
		return -EINVAL;
	priv->tx_coalesce_usecs = ec->tx_coalesce_usecs;
	priv->rx_coalesce_usecs = ec->rx_coalesce_usecs;

	if (tx_usecs_orig != priv->tx_coalesce_usecs) {
		for (idx = 0; idx < priv->tx_cfg.num_queues; idx++) {
			int ntfy_idx = gve_tx_idx_to_ntfy(priv, idx);
			struct gve_notify_block *block = &priv->ntfy_blocks[ntfy_idx];

			gve_set_itr_coalesce_usecs_dqo(priv, block,
						       priv->tx_coalesce_usecs);
		}
	}

	if (rx_usecs_orig != priv->rx_coalesce_usecs) {
		for (idx = 0; idx < priv->rx_cfg.num_queues; idx++) {
			int ntfy_idx = gve_rx_idx_to_ntfy(priv, idx);
			struct gve_notify_block *block = &priv->ntfy_blocks[ntfy_idx];

			gve_set_itr_coalesce_usecs_dqo(priv, block,
						       priv->rx_coalesce_usecs);
		}
	}

	return 0;
}

const struct ethtool_ops gve_ethtool_ops = {
	.supported_coalesce_params = ETHTOOL_COALESCE_USECS,
	.supported_ring_params = ETHTOOL_RING_USE_TCP_DATA_SPLIT,
	.get_drvinfo = gve_get_drvinfo,
	.get_strings = gve_get_strings,
	.get_sset_count = gve_get_sset_count,
	.get_ethtool_stats = gve_get_ethtool_stats,
	.set_msglevel = gve_set_msglevel,
	.get_msglevel = gve_get_msglevel,
	.set_channels = gve_set_channels,
	.get_channels = gve_get_channels,
	.get_link = ethtool_op_get_link,
	.get_coalesce = gve_get_coalesce,
	.set_coalesce = gve_set_coalesce,
	.get_ringparam = gve_get_ringparam,
	.set_ringparam = gve_set_ringparam,
	.reset = gve_user_reset,
	.get_tunable = gve_get_tunable,
	.set_tunable = gve_set_tunable,
	.get_priv_flags = gve_get_priv_flags,
	.set_priv_flags = gve_set_priv_flags,
	.get_link_ksettings = gve_get_link_ksettings,
	.get_ts_info = ethtool_op_get_ts_info,
};<|MERGE_RESOLUTION|>--- conflicted
+++ resolved
@@ -187,15 +187,12 @@
 		kfree(rx_qid_to_stats_idx);
 		return;
 	}
-<<<<<<< HEAD
-=======
 	for (ring = 0; ring < num_tx_queues; ring++) {
 		tx_qid_to_stats_idx[ring] = -1;
 		if (!gve_tx_was_added_to_block(priv, ring))
 			num_stopped_txqs++;
 	}
 
->>>>>>> 0c383648
 	for (rx_pkts = 0, rx_bytes = 0, rx_hsplit_pkt = 0,
 	     rx_skb_alloc_fail = 0, rx_buf_alloc_fail = 0,
 	     rx_desc_err_dropped_pkt = 0, rx_hsplit_unsplit_pkt = 0,
@@ -527,8 +524,6 @@
 		kernel_cmd->tcp_data_split = ETHTOOL_TCP_DATA_SPLIT_DISABLED;
 }
 
-<<<<<<< HEAD
-=======
 static int gve_adjust_ring_sizes(struct gve_priv *priv,
 				 u16 new_tx_desc_cnt,
 				 u16 new_rx_desc_cnt)
@@ -576,23 +571,12 @@
 	return 0;
 }
 
->>>>>>> 0c383648
 static int gve_set_ringparam(struct net_device *netdev,
 			     struct ethtool_ringparam *cmd,
 			     struct kernel_ethtool_ringparam *kernel_cmd,
 			     struct netlink_ext_ack *extack)
 {
 	struct gve_priv *priv = netdev_priv(netdev);
-<<<<<<< HEAD
-
-	if (priv->tx_desc_cnt != cmd->tx_pending ||
-	    priv->rx_desc_cnt != cmd->rx_pending) {
-		dev_info(&priv->pdev->dev, "Modify ring size is not supported.\n");
-		return -EOPNOTSUPP;
-	}
-
-	return gve_set_hsplit_config(priv, kernel_cmd->tcp_data_split);
-=======
 	u16 new_tx_cnt, new_rx_cnt;
 	int err;
 
@@ -615,7 +599,6 @@
 		return -EINVAL;
 
 	return gve_adjust_ring_sizes(priv, new_tx_cnt, new_rx_cnt);
->>>>>>> 0c383648
 }
 
 static int gve_user_reset(struct net_device *netdev, u32 *flags)
