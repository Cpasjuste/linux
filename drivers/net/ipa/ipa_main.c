// SPDX-License-Identifier: GPL-2.0

/* Copyright (c) 2012-2018, The Linux Foundation. All rights reserved.
 * Copyright (C) 2018-2021 Linaro Ltd.
 */

#include <linux/types.h>
#include <linux/atomic.h>
#include <linux/bitfield.h>
#include <linux/device.h>
#include <linux/bug.h>
#include <linux/io.h>
#include <linux/firmware.h>
#include <linux/module.h>
#include <linux/of.h>
#include <linux/of_device.h>
#include <linux/of_address.h>
#include <linux/pm_runtime.h>
#include <linux/qcom_scm.h>
#include <linux/soc/qcom/mdt_loader.h>

#include "ipa.h"
#include "ipa_power.h"
#include "ipa_data.h"
#include "ipa_endpoint.h"
#include "ipa_resource.h"
#include "ipa_cmd.h"
#include "ipa_reg.h"
#include "ipa_mem.h"
#include "ipa_table.h"
#include "ipa_smp2p.h"
#include "ipa_modem.h"
#include "ipa_uc.h"
#include "ipa_interrupt.h"
#include "gsi_trans.h"
#include "ipa_sysfs.h"

/**
 * DOC: The IP Accelerator
 *
 * This driver supports the Qualcomm IP Accelerator (IPA), which is a
 * networking component found in many Qualcomm SoCs.  The IPA is connected
 * to the application processor (AP), but is also connected (and partially
 * controlled by) other "execution environments" (EEs), such as a modem.
 *
 * The IPA is the conduit between the AP and the modem that carries network
 * traffic.  This driver presents a network interface representing the
 * connection of the modem to external (e.g. LTE) networks.
 *
 * The IPA provides protocol checksum calculation, offloading this work
 * from the AP.  The IPA offers additional functionality, including routing,
 * filtering, and NAT support, but that more advanced functionality is not
 * currently supported.  Despite that, some resources--including routing
 * tables and filter tables--are defined in this driver because they must
 * be initialized even when the advanced hardware features are not used.
 *
 * There are two distinct layers that implement the IPA hardware, and this
 * is reflected in the organization of the driver.  The generic software
 * interface (GSI) is an integral component of the IPA, providing a
 * well-defined communication layer between the AP subsystem and the IPA
 * core.  The GSI implements a set of "channels" used for communication
 * between the AP and the IPA.
 *
 * The IPA layer uses GSI channels to implement its "endpoints".  And while
 * a GSI channel carries data between the AP and the IPA, a pair of IPA
 * endpoints is used to carry traffic between two EEs.  Specifically, the main
 * modem network interface is implemented by two pairs of endpoints:  a TX
 * endpoint on the AP coupled with an RX endpoint on the modem; and another
 * RX endpoint on the AP receiving data from a TX endpoint on the modem.
 */

/* The name of the GSI firmware file relative to /lib/firmware */
#define IPA_FW_PATH_DEFAULT	"ipa_fws.mdt"
#define IPA_PAS_ID		15

/* Shift of 19.2 MHz timestamp to achieve lower resolution timestamps */
#define DPL_TIMESTAMP_SHIFT	14	/* ~1.172 kHz, ~853 usec per tick */
#define TAG_TIMESTAMP_SHIFT	14
#define NAT_TIMESTAMP_SHIFT	24	/* ~1.144 Hz, ~874 msec per tick */

/* Divider for 19.2 MHz crystal oscillator clock to get common timer clock */
#define IPA_XO_CLOCK_DIVIDER	192	/* 1 is subtracted where used */

/**
 * ipa_setup() - Set up IPA hardware
 * @ipa:	IPA pointer
 *
 * Perform initialization that requires issuing immediate commands on
 * the command TX endpoint.  If the modem is doing GSI firmware load
 * and initialization, this function will be called when an SMP2P
 * interrupt has been signaled by the modem.  Otherwise it will be
 * called from ipa_probe() after GSI firmware has been successfully
 * loaded, authenticated, and started by Trust Zone.
 */
int ipa_setup(struct ipa *ipa)
{
	struct ipa_endpoint *exception_endpoint;
	struct ipa_endpoint *command_endpoint;
	struct device *dev = &ipa->pdev->dev;
	int ret;

	ret = gsi_setup(&ipa->gsi);
	if (ret)
		return ret;

	ret = ipa_power_setup(ipa);
	if (ret)
		goto err_gsi_teardown;

	ipa_endpoint_setup(ipa);

	/* We need to use the AP command TX endpoint to perform other
	 * initialization, so we enable first.
	 */
	command_endpoint = ipa->name_map[IPA_ENDPOINT_AP_COMMAND_TX];
	ret = ipa_endpoint_enable_one(command_endpoint);
	if (ret)
		goto err_endpoint_teardown;

	ret = ipa_mem_setup(ipa);	/* No matching teardown required */
	if (ret)
		goto err_command_disable;

	ret = ipa_table_setup(ipa);	/* No matching teardown required */
	if (ret)
		goto err_command_disable;

	/* Enable the exception handling endpoint, and tell the hardware
	 * to use it by default.
	 */
	exception_endpoint = ipa->name_map[IPA_ENDPOINT_AP_LAN_RX];
	ret = ipa_endpoint_enable_one(exception_endpoint);
	if (ret)
		goto err_command_disable;

	ipa_endpoint_default_route_set(ipa, exception_endpoint->endpoint_id);

	/* We're all set.  Now prepare for communication with the modem */
	ret = ipa_qmi_setup(ipa);
	if (ret)
		goto err_default_route_clear;

	ipa->setup_complete = true;

	dev_info(dev, "IPA driver setup completed successfully\n");

	return 0;

err_default_route_clear:
	ipa_endpoint_default_route_clear(ipa);
	ipa_endpoint_disable_one(exception_endpoint);
err_command_disable:
	ipa_endpoint_disable_one(command_endpoint);
err_endpoint_teardown:
	ipa_endpoint_teardown(ipa);
	ipa_power_teardown(ipa);
err_gsi_teardown:
	gsi_teardown(&ipa->gsi);

	return ret;
}

/**
 * ipa_teardown() - Inverse of ipa_setup()
 * @ipa:	IPA pointer
 */
static void ipa_teardown(struct ipa *ipa)
{
	struct ipa_endpoint *exception_endpoint;
	struct ipa_endpoint *command_endpoint;

	/* We're going to tear everything down, as if setup never completed */
	ipa->setup_complete = false;

	ipa_qmi_teardown(ipa);
	ipa_endpoint_default_route_clear(ipa);
	exception_endpoint = ipa->name_map[IPA_ENDPOINT_AP_LAN_RX];
	ipa_endpoint_disable_one(exception_endpoint);
	command_endpoint = ipa->name_map[IPA_ENDPOINT_AP_COMMAND_TX];
	ipa_endpoint_disable_one(command_endpoint);
	ipa_endpoint_teardown(ipa);
	ipa_power_teardown(ipa);
	gsi_teardown(&ipa->gsi);
}

/* Configure bus access behavior for IPA components */
static void ipa_hardware_config_comp(struct ipa *ipa)
{
	u32 val;

	/* Nothing to configure prior to IPA v4.0 */
	if (ipa->version < IPA_VERSION_4_0)
		return;

	val = ioread32(ipa->reg_virt + IPA_REG_COMP_CFG_OFFSET);

	if (ipa->version == IPA_VERSION_4_0) {
		val &= ~IPA_QMB_SELECT_CONS_EN_FMASK;
		val &= ~IPA_QMB_SELECT_PROD_EN_FMASK;
		val &= ~IPA_QMB_SELECT_GLOBAL_EN_FMASK;
	} else if (ipa->version < IPA_VERSION_4_5) {
		val |= GSI_MULTI_AXI_MASTERS_DIS_FMASK;
	} else {
		/* For IPA v4.5 IPA_FULL_FLUSH_WAIT_RSC_CLOSE_EN is 0 */
	}

	val |= GSI_MULTI_INORDER_RD_DIS_FMASK;
	val |= GSI_MULTI_INORDER_WR_DIS_FMASK;

	iowrite32(val, ipa->reg_virt + IPA_REG_COMP_CFG_OFFSET);
}

/* Configure DDR and (possibly) PCIe max read/write QSB values */
static void
ipa_hardware_config_qsb(struct ipa *ipa, const struct ipa_data *data)
{
	const struct ipa_qsb_data *data0;
	const struct ipa_qsb_data *data1;
	u32 val;

	/* QMB 0 represents DDR; QMB 1 (if present) represents PCIe */
	data0 = &data->qsb_data[IPA_QSB_MASTER_DDR];
	if (data->qsb_count > 1)
		data1 = &data->qsb_data[IPA_QSB_MASTER_PCIE];

	/* Max outstanding write accesses for QSB masters */
	val = u32_encode_bits(data0->max_writes, GEN_QMB_0_MAX_WRITES_FMASK);
	if (data->qsb_count > 1)
		val |= u32_encode_bits(data1->max_writes,
				       GEN_QMB_1_MAX_WRITES_FMASK);
	iowrite32(val, ipa->reg_virt + IPA_REG_QSB_MAX_WRITES_OFFSET);

	/* Max outstanding read accesses for QSB masters */
	val = u32_encode_bits(data0->max_reads, GEN_QMB_0_MAX_READS_FMASK);
	if (ipa->version >= IPA_VERSION_4_0)
		val |= u32_encode_bits(data0->max_reads_beats,
				       GEN_QMB_0_MAX_READS_BEATS_FMASK);
	if (data->qsb_count > 1) {
		val |= u32_encode_bits(data1->max_reads,
				       GEN_QMB_1_MAX_READS_FMASK);
		if (ipa->version >= IPA_VERSION_4_0)
			val |= u32_encode_bits(data1->max_reads_beats,
					       GEN_QMB_1_MAX_READS_BEATS_FMASK);
	}
	iowrite32(val, ipa->reg_virt + IPA_REG_QSB_MAX_READS_OFFSET);
}

/* The internal inactivity timer clock is used for the aggregation timer */
#define TIMER_FREQUENCY	32000		/* 32 KHz inactivity timer clock */

/* Compute the value to use in the COUNTER_CFG register AGGR_GRANULARITY
 * field to represent the given number of microseconds.  The value is one
 * less than the number of timer ticks in the requested period.  0 is not
 * a valid granularity value (so for example @usec must be at least 16 for
 * a TIMER_FREQUENCY of 32000).
 */
static __always_inline u32 ipa_aggr_granularity_val(u32 usec)
{
	return DIV_ROUND_CLOSEST(usec * TIMER_FREQUENCY, USEC_PER_SEC) - 1;
}

/* IPA uses unified Qtime starting at IPA v4.5, implementing various
 * timestamps and timers independent of the IPA core clock rate.  The
 * Qtimer is based on a 56-bit timestamp incremented at each tick of
 * a 19.2 MHz SoC crystal oscillator (XO clock).
 *
 * For IPA timestamps (tag, NAT, data path logging) a lower resolution
 * timestamp is achieved by shifting the Qtimer timestamp value right
 * some number of bits to produce the low-order bits of the coarser
 * granularity timestamp.
 *
 * For timers, a common timer clock is derived from the XO clock using
 * a divider (we use 192, to produce a 100kHz timer clock).  From
 * this common clock, three "pulse generators" are used to produce
 * timer ticks at a configurable frequency.  IPA timers (such as
 * those used for aggregation or head-of-line block handling) now
 * define their period based on one of these pulse generators.
 */
static void ipa_qtime_config(struct ipa *ipa)
{
	u32 val;

	/* Timer clock divider must be disabled when we change the rate */
	iowrite32(0, ipa->reg_virt + IPA_REG_TIMERS_XO_CLK_DIV_CFG_OFFSET);

	/* Set DPL time stamp resolution to use Qtime (instead of 1 msec) */
	val = u32_encode_bits(DPL_TIMESTAMP_SHIFT, DPL_TIMESTAMP_LSB_FMASK);
	val |= u32_encode_bits(1, DPL_TIMESTAMP_SEL_FMASK);
	/* Configure tag and NAT Qtime timestamp resolution as well */
	val |= u32_encode_bits(TAG_TIMESTAMP_SHIFT, TAG_TIMESTAMP_LSB_FMASK);
	val |= u32_encode_bits(NAT_TIMESTAMP_SHIFT, NAT_TIMESTAMP_LSB_FMASK);
	iowrite32(val, ipa->reg_virt + IPA_REG_QTIME_TIMESTAMP_CFG_OFFSET);

	/* Set granularity of pulse generators used for other timers */
	val = u32_encode_bits(IPA_GRAN_100_US, GRAN_0_FMASK);
	val |= u32_encode_bits(IPA_GRAN_1_MS, GRAN_1_FMASK);
	val |= u32_encode_bits(IPA_GRAN_1_MS, GRAN_2_FMASK);
	iowrite32(val, ipa->reg_virt + IPA_REG_TIMERS_PULSE_GRAN_CFG_OFFSET);

	/* Actual divider is 1 more than value supplied here */
	val = u32_encode_bits(IPA_XO_CLOCK_DIVIDER - 1, DIV_VALUE_FMASK);
	iowrite32(val, ipa->reg_virt + IPA_REG_TIMERS_XO_CLK_DIV_CFG_OFFSET);

	/* Divider value is set; re-enable the common timer clock divider */
	val |= u32_encode_bits(1, DIV_ENABLE_FMASK);
	iowrite32(val, ipa->reg_virt + IPA_REG_TIMERS_XO_CLK_DIV_CFG_OFFSET);
}

static void ipa_idle_indication_cfg(struct ipa *ipa,
				    u32 enter_idle_debounce_thresh,
				    bool const_non_idle_enable)
{
	u32 offset;
	u32 val;

	val = u32_encode_bits(enter_idle_debounce_thresh,
			      ENTER_IDLE_DEBOUNCE_THRESH_FMASK);
	if (const_non_idle_enable)
		val |= CONST_NON_IDLE_ENABLE_FMASK;

	offset = ipa_reg_idle_indication_cfg_offset(ipa->version);
	iowrite32(val, ipa->reg_virt + offset);
}

/**
 * ipa_hardware_dcd_config() - Enable dynamic clock division on IPA
 * @ipa:	IPA pointer
 *
 * Configures when the IPA signals it is idle to the global clock
 * controller, which can respond by scaling down the clock to save
 * power.
 */
static void ipa_hardware_dcd_config(struct ipa *ipa)
{
	/* Recommended values for IPA 3.5 and later according to IPA HPG */
	ipa_idle_indication_cfg(ipa, 256, false);
}

static void ipa_hardware_dcd_deconfig(struct ipa *ipa)
{
	/* Power-on reset values */
	ipa_idle_indication_cfg(ipa, 0, true);
}

/**
 * ipa_hardware_config() - Primitive hardware initialization
 * @ipa:	IPA pointer
 * @data:	IPA configuration data
 */
static void ipa_hardware_config(struct ipa *ipa, const struct ipa_data *data)
{
	enum ipa_version version = ipa->version;
	u32 granularity;
	u32 val;

	/* IPA v4.5+ has no backward compatibility register */
	if (version < IPA_VERSION_4_5) {
		val = data->backward_compat;
		iowrite32(val, ipa->reg_virt + IPA_REG_BCR_OFFSET);
	}

	/* Implement some hardware workarounds */
	if (version >= IPA_VERSION_4_0 && version < IPA_VERSION_4_5) {
		/* Disable PA mask to allow HOLB drop */
		val = ioread32(ipa->reg_virt + IPA_REG_TX_CFG_OFFSET);
		val &= ~PA_MASK_EN_FMASK;
		iowrite32(val, ipa->reg_virt + IPA_REG_TX_CFG_OFFSET);

		/* Enable open global clocks in the CLKON configuration */
		val = GLOBAL_FMASK | GLOBAL_2X_CLK_FMASK;
	} else if (version == IPA_VERSION_3_1) {
		val = MISC_FMASK;	/* Disable MISC clock gating */
	} else {
		val = 0;		/* No CLKON configuration needed */
	}
	if (val)
		iowrite32(val, ipa->reg_virt + IPA_REG_CLKON_CFG_OFFSET);

	ipa_hardware_config_comp(ipa);

	/* Configure system bus limits */
	ipa_hardware_config_qsb(ipa, data);

	if (version < IPA_VERSION_4_5) {
		/* Configure aggregation timer granularity */
		granularity = ipa_aggr_granularity_val(IPA_AGGR_GRANULARITY);
		val = u32_encode_bits(granularity, AGGR_GRANULARITY_FMASK);
		iowrite32(val, ipa->reg_virt + IPA_REG_COUNTER_CFG_OFFSET);
	} else {
		ipa_qtime_config(ipa);
	}

	/* IPA v4.2 does not support hashed tables, so disable them */
	if (version == IPA_VERSION_4_2) {
		u32 offset = ipa_reg_filt_rout_hash_en_offset(version);

		iowrite32(0, ipa->reg_virt + offset);
	}

	/* Enable dynamic clock division */
	ipa_hardware_dcd_config(ipa);
}

/**
 * ipa_hardware_deconfig() - Inverse of ipa_hardware_config()
 * @ipa:	IPA pointer
 *
 * This restores the power-on reset values (even if they aren't different)
 */
static void ipa_hardware_deconfig(struct ipa *ipa)
{
	/* Mostly we just leave things as we set them. */
	ipa_hardware_dcd_deconfig(ipa);
}

/**
 * ipa_config() - Configure IPA hardware
 * @ipa:	IPA pointer
 * @data:	IPA configuration data
 *
 * Perform initialization requiring IPA power to be enabled.
 */
static int ipa_config(struct ipa *ipa, const struct ipa_data *data)
{
	int ret;

	ipa_hardware_config(ipa, data);

	ret = ipa_mem_config(ipa);
	if (ret)
		goto err_hardware_deconfig;

	ipa->interrupt = ipa_interrupt_config(ipa);
	if (IS_ERR(ipa->interrupt)) {
		ret = PTR_ERR(ipa->interrupt);
		ipa->interrupt = NULL;
		goto err_mem_deconfig;
	}

	ipa_uc_config(ipa);

	ret = ipa_endpoint_config(ipa);
	if (ret)
		goto err_uc_deconfig;

	ipa_table_config(ipa);		/* No deconfig required */

	/* Assign resource limitation to each group; no deconfig required */
	ret = ipa_resource_config(ipa, data->resource_data);
	if (ret)
		goto err_endpoint_deconfig;

	ret = ipa_modem_config(ipa);
	if (ret)
		goto err_endpoint_deconfig;

	return 0;

err_endpoint_deconfig:
	ipa_endpoint_deconfig(ipa);
err_uc_deconfig:
	ipa_uc_deconfig(ipa);
	ipa_interrupt_deconfig(ipa->interrupt);
	ipa->interrupt = NULL;
err_mem_deconfig:
	ipa_mem_deconfig(ipa);
err_hardware_deconfig:
	ipa_hardware_deconfig(ipa);

	return ret;
}

/**
 * ipa_deconfig() - Inverse of ipa_config()
 * @ipa:	IPA pointer
 */
static void ipa_deconfig(struct ipa *ipa)
{
	ipa_modem_deconfig(ipa);
	ipa_endpoint_deconfig(ipa);
	ipa_uc_deconfig(ipa);
	ipa_interrupt_deconfig(ipa->interrupt);
	ipa->interrupt = NULL;
	ipa_mem_deconfig(ipa);
	ipa_hardware_deconfig(ipa);
}

static int ipa_firmware_load(struct device *dev)
{
	const struct firmware *fw;
	struct device_node *node;
	struct resource res;
	phys_addr_t phys;
	const char *path;
	ssize_t size;
	void *virt;
	int ret;

	node = of_parse_phandle(dev->of_node, "memory-region", 0);
	if (!node) {
		dev_err(dev, "DT error getting \"memory-region\" property\n");
		return -EINVAL;
	}

	ret = of_address_to_resource(node, 0, &res);
	of_node_put(node);
	if (ret) {
		dev_err(dev, "error %d getting \"memory-region\" resource\n",
			ret);
		return ret;
	}

	/* Use name from DTB if specified; use default for *any* error */
	ret = of_property_read_string(dev->of_node, "firmware-name", &path);
	if (ret) {
		dev_dbg(dev, "error %d getting \"firmware-name\" resource\n",
			ret);
		path = IPA_FW_PATH_DEFAULT;
	}

	ret = request_firmware(&fw, path, dev);
	if (ret) {
		dev_err(dev, "error %d requesting \"%s\"\n", ret, path);
		return ret;
	}

	phys = res.start;
	size = (size_t)resource_size(&res);
	virt = memremap(phys, size, MEMREMAP_WC);
	if (!virt) {
		dev_err(dev, "unable to remap firmware memory\n");
		ret = -ENOMEM;
		goto out_release_firmware;
	}

	ret = qcom_mdt_load(dev, fw, path, IPA_PAS_ID, virt, phys, size, NULL);
	if (ret)
		dev_err(dev, "error %d loading \"%s\"\n", ret, path);
	else if ((ret = qcom_scm_pas_auth_and_reset(IPA_PAS_ID)))
		dev_err(dev, "error %d authenticating \"%s\"\n", ret, path);

	memunmap(virt);
out_release_firmware:
	release_firmware(fw);

	return ret;
}

static const struct of_device_id ipa_match[] = {
	{
		.compatible	= "qcom,msm8998-ipa",
		.data		= &ipa_data_v3_1,
	},
	{
		.compatible	= "qcom,sdm845-ipa",
		.data		= &ipa_data_v3_5_1,
	},
	{
		.compatible	= "qcom,sc7180-ipa",
		.data		= &ipa_data_v4_2,
	},
	{
		.compatible	= "qcom,sdx55-ipa",
		.data		= &ipa_data_v4_5,
	},
	{
		.compatible	= "qcom,sm8350-ipa",
		.data		= &ipa_data_v4_9,
	},
	{
		.compatible	= "qcom,sc7280-ipa",
		.data		= &ipa_data_v4_11,
	},
	{ },
};
MODULE_DEVICE_TABLE(of, ipa_match);

/* Check things that can be validated at build time.  This just
 * groups these things BUILD_BUG_ON() calls don't clutter the rest
 * of the code.
 * */
static void ipa_validate_build(void)
{
	/* At one time we assumed a 64-bit build, allowing some do_div()
	 * calls to be replaced by simple division or modulo operations.
	 * We currently only perform divide and modulo operations on u32,
	 * u16, or size_t objects, and of those only size_t has any chance
	 * of being a 64-bit value.  (It should be guaranteed 32 bits wide
	 * on a 32-bit build, but there is no harm in verifying that.)
	 */
	BUILD_BUG_ON(!IS_ENABLED(CONFIG_64BIT) && sizeof(size_t) != 4);

	/* Code assumes the EE ID for the AP is 0 (zeroed structure field) */
	BUILD_BUG_ON(GSI_EE_AP != 0);

	/* There's no point if we have no channels or event rings */
	BUILD_BUG_ON(!GSI_CHANNEL_COUNT_MAX);
	BUILD_BUG_ON(!GSI_EVT_RING_COUNT_MAX);

	/* GSI hardware design limits */
	BUILD_BUG_ON(GSI_CHANNEL_COUNT_MAX > 32);
	BUILD_BUG_ON(GSI_EVT_RING_COUNT_MAX > 31);

	/* The number of TREs in a transaction is limited by the channel's
	 * TLV FIFO size.  A transaction structure uses 8-bit fields
	 * to represents the number of TREs it has allocated and used.
	 */
	BUILD_BUG_ON(GSI_TLV_MAX > U8_MAX);

	/* This is used as a divisor */
	BUILD_BUG_ON(!IPA_AGGR_GRANULARITY);

	/* Aggregation granularity value can't be 0, and must fit */
	BUILD_BUG_ON(!ipa_aggr_granularity_val(IPA_AGGR_GRANULARITY));
	BUILD_BUG_ON(ipa_aggr_granularity_val(IPA_AGGR_GRANULARITY) >
			field_max(AGGR_GRANULARITY_FMASK));
}

static bool ipa_version_valid(enum ipa_version version)
{
	switch (version) {
	case IPA_VERSION_3_0:
	case IPA_VERSION_3_1:
	case IPA_VERSION_3_5:
	case IPA_VERSION_3_5_1:
	case IPA_VERSION_4_0:
	case IPA_VERSION_4_1:
	case IPA_VERSION_4_2:
	case IPA_VERSION_4_5:
	case IPA_VERSION_4_7:
	case IPA_VERSION_4_9:
	case IPA_VERSION_4_11:
		return true;

	default:
		return false;
	}
}

/**
 * ipa_probe() - IPA platform driver probe function
 * @pdev:	Platform device pointer
 *
 * Return:	0 if successful, or a negative error code (possibly
 *		EPROBE_DEFER)
 *
 * This is the main entry point for the IPA driver.  Initialization proceeds
 * in several stages:
 *   - The "init" stage involves activities that can be initialized without
 *     access to the IPA hardware.
 *   - The "config" stage requires IPA power to be active so IPA registers
 *     can be accessed, but does not require the use of IPA immediate commands.
 *   - The "setup" stage uses IPA immediate commands, and so requires the GSI
 *     layer to be initialized.
 *
 * A Boolean Device Tree "modem-init" property determines whether GSI
 * initialization will be performed by the AP (Trust Zone) or the modem.
 * If the AP does GSI initialization, the setup phase is entered after
 * this has completed successfully.  Otherwise the modem initializes
 * the GSI layer and signals it has finished by sending an SMP2P interrupt
 * to the AP; this triggers the start if IPA setup.
 */
static int ipa_probe(struct platform_device *pdev)
{
	struct device *dev = &pdev->dev;
	const struct ipa_data *data;
	struct ipa_power *power;
	bool modem_init;
	struct ipa *ipa;
	int ret;

	ipa_validate_build();

	/* Get configuration data early; needed for power initialization */
	data = of_device_get_match_data(dev);
	if (!data) {
		dev_err(dev, "matched hardware not supported\n");
		return -ENODEV;
	}

	if (!ipa_version_valid(data->version)) {
		dev_err(dev, "invalid IPA version\n");
		return -EINVAL;
	}

	/* If we need Trust Zone, make sure it's available */
	modem_init = of_property_read_bool(dev->of_node, "modem-init");
	if (!modem_init)
		if (!qcom_scm_is_available())
			return -EPROBE_DEFER;

	/* The clock and interconnects might not be ready when we're
	 * probed, so might return -EPROBE_DEFER.
	 */
	power = ipa_power_init(dev, data->power_data);
	if (IS_ERR(power))
		return PTR_ERR(power);

	/* No more EPROBE_DEFER.  Allocate and initialize the IPA structure */
	ipa = kzalloc(sizeof(*ipa), GFP_KERNEL);
	if (!ipa) {
		ret = -ENOMEM;
		goto err_power_exit;
	}

	ipa->pdev = pdev;
	dev_set_drvdata(dev, ipa);
	ipa->power = power;
	ipa->version = data->version;
	init_completion(&ipa->completion);

	ret = ipa_reg_init(ipa);
	if (ret)
		goto err_kfree_ipa;

	ret = ipa_mem_init(ipa, data->mem_data);
	if (ret)
		goto err_reg_exit;

	ret = gsi_init(&ipa->gsi, pdev, ipa->version, data->endpoint_count,
		       data->endpoint_data);
	if (ret)
		goto err_mem_exit;

	/* Result is a non-zero mask of endpoints that support filtering */
	ipa->filter_map = ipa_endpoint_init(ipa, data->endpoint_count,
					    data->endpoint_data);
	if (!ipa->filter_map) {
		ret = -EINVAL;
		goto err_gsi_exit;
	}

	ret = ipa_table_init(ipa);
	if (ret)
		goto err_endpoint_exit;

	ret = ipa_modem_init(ipa, modem_init);
	if (ret)
		goto err_table_exit;

	/* Power needs to be active for config and setup */
	ret = pm_runtime_get_sync(dev);
	if (WARN_ON(ret < 0))
		goto err_power_put;

	ret = ipa_config(ipa, data);
	if (ret)
		goto err_power_put;

	dev_info(dev, "IPA driver initialized");

	/* If the modem is doing early initialization, it will trigger a
	 * call to ipa_setup() when it has finished.  In that case we're
	 * done here.
	 */
	if (modem_init)
		goto done;

	/* Otherwise we need to load the firmware and have Trust Zone validate
	 * and install it.  If that succeeds we can proceed with setup.
	 */
	ret = ipa_firmware_load(dev);
	if (ret)
		goto err_deconfig;

	ret = ipa_setup(ipa);
	if (ret)
		goto err_deconfig;
done:
	pm_runtime_mark_last_busy(dev);
	(void)pm_runtime_put_autosuspend(dev);

	return 0;

err_deconfig:
	ipa_deconfig(ipa);
err_power_put:
	pm_runtime_put_noidle(dev);
	ipa_modem_exit(ipa);
err_table_exit:
	ipa_table_exit(ipa);
err_endpoint_exit:
	ipa_endpoint_exit(ipa);
err_gsi_exit:
	gsi_exit(&ipa->gsi);
err_mem_exit:
	ipa_mem_exit(ipa);
err_reg_exit:
	ipa_reg_exit(ipa);
err_kfree_ipa:
	kfree(ipa);
err_power_exit:
	ipa_power_exit(power);

	return ret;
}

static int ipa_remove(struct platform_device *pdev)
{
	struct ipa *ipa = dev_get_drvdata(&pdev->dev);
	struct ipa_power *power = ipa->power;
	struct device *dev = &pdev->dev;
	int ret;

<<<<<<< HEAD
=======
	/* Prevent the modem from triggering a call to ipa_setup().  This
	 * also ensures a modem-initiated setup that's underway completes.
	 */
	ipa_smp2p_irq_disable_setup(ipa);

>>>>>>> df0cc57e
	ret = pm_runtime_get_sync(dev);
	if (WARN_ON(ret < 0))
		goto out_power_put;

	if (ipa->setup_complete) {
		ret = ipa_modem_stop(ipa);
		/* If starting or stopping is in progress, try once more */
		if (ret == -EBUSY) {
			usleep_range(USEC_PER_MSEC, 2 * USEC_PER_MSEC);
			ret = ipa_modem_stop(ipa);
		}
		if (ret)
			return ret;

		ipa_teardown(ipa);
	}

	ipa_deconfig(ipa);
out_power_put:
	pm_runtime_put_noidle(dev);
	ipa_modem_exit(ipa);
	ipa_table_exit(ipa);
	ipa_endpoint_exit(ipa);
	gsi_exit(&ipa->gsi);
	ipa_mem_exit(ipa);
	ipa_reg_exit(ipa);
	kfree(ipa);
	ipa_power_exit(power);

	return 0;
}

static void ipa_shutdown(struct platform_device *pdev)
{
	int ret;

	ret = ipa_remove(pdev);
	if (ret)
		dev_err(&pdev->dev, "shutdown: remove returned %d\n", ret);
}

static const struct attribute_group *ipa_attribute_groups[] = {
	&ipa_attribute_group,
	&ipa_feature_attribute_group,
	&ipa_modem_attribute_group,
	NULL,
};

static struct platform_driver ipa_driver = {
	.probe		= ipa_probe,
	.remove		= ipa_remove,
	.shutdown	= ipa_shutdown,
	.driver	= {
		.name		= "ipa",
		.pm		= &ipa_pm_ops,
		.of_match_table	= ipa_match,
		.dev_groups	= ipa_attribute_groups,
	},
};

module_platform_driver(ipa_driver);

MODULE_LICENSE("GPL v2");
MODULE_DESCRIPTION("Qualcomm IP Accelerator device driver");<|MERGE_RESOLUTION|>--- conflicted
+++ resolved
@@ -802,14 +802,11 @@
 	struct device *dev = &pdev->dev;
 	int ret;
 
-<<<<<<< HEAD
-=======
 	/* Prevent the modem from triggering a call to ipa_setup().  This
 	 * also ensures a modem-initiated setup that's underway completes.
 	 */
 	ipa_smp2p_irq_disable_setup(ipa);
 
->>>>>>> df0cc57e
 	ret = pm_runtime_get_sync(dev);
 	if (WARN_ON(ret < 0))
 		goto out_power_put;
