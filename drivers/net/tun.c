/*
 *  TUN - Universal TUN/TAP device driver.
 *  Copyright (C) 1999-2002 Maxim Krasnyansky <maxk@qualcomm.com>
 *
 *  This program is free software; you can redistribute it and/or modify
 *  it under the terms of the GNU General Public License as published by
 *  the Free Software Foundation; either version 2 of the License, or
 *  (at your option) any later version.
 *
 *  This program is distributed in the hope that it will be useful,
 *  but WITHOUT ANY WARRANTY; without even the implied warranty of
 *  MERCHANTABILITY or FITNESS FOR A PARTICULAR PURPOSE. See the
 *  GNU General Public License for more details.
 *
 *  $Id: tun.c,v 1.15 2002/03/01 02:44:24 maxk Exp $
 */

/*
 *  Changes:
 *
 *  Mike Kershaw <dragorn@kismetwireless.net> 2005/08/14
 *    Add TUNSETLINK ioctl to set the link encapsulation
 *
 *  Mark Smith <markzzzsmith@yahoo.com.au>
 *    Use eth_random_addr() for tap MAC address.
 *
 *  Harald Roelle <harald.roelle@ifi.lmu.de>  2004/04/20
 *    Fixes in packet dropping, queue length setting and queue wakeup.
 *    Increased default tx queue length.
 *    Added ethtool API.
 *    Minor cleanups
 *
 *  Daniel Podlejski <underley@underley.eu.org>
 *    Modifications for 2.3.99-pre5 kernel.
 */

#define pr_fmt(fmt) KBUILD_MODNAME ": " fmt

#define DRV_NAME	"tun"
#define DRV_VERSION	"1.6"
#define DRV_DESCRIPTION	"Universal TUN/TAP device driver"
#define DRV_COPYRIGHT	"(C) 1999-2004 Max Krasnyansky <maxk@qualcomm.com>"

#include <linux/module.h>
#include <linux/errno.h>
#include <linux/kernel.h>
#include <linux/sched/signal.h>
#include <linux/major.h>
#include <linux/slab.h>
#include <linux/poll.h>
#include <linux/fcntl.h>
#include <linux/init.h>
#include <linux/skbuff.h>
#include <linux/netdevice.h>
#include <linux/etherdevice.h>
#include <linux/miscdevice.h>
#include <linux/ethtool.h>
#include <linux/rtnetlink.h>
#include <linux/compat.h>
#include <linux/if.h>
#include <linux/if_arp.h>
#include <linux/if_ether.h>
#include <linux/if_tun.h>
#include <linux/if_vlan.h>
#include <linux/crc32.h>
#include <linux/nsproxy.h>
#include <linux/virtio_net.h>
#include <linux/rcupdate.h>
#include <net/net_namespace.h>
#include <net/netns/generic.h>
#include <net/rtnetlink.h>
#include <net/sock.h>
#include <linux/seq_file.h>
#include <linux/uio.h>
#include <linux/skb_array.h>
#include <linux/bpf.h>
#include <linux/bpf_trace.h>
#include <linux/mutex.h>

#include <linux/uaccess.h>

/* Uncomment to enable debugging */
/* #define TUN_DEBUG 1 */

#ifdef TUN_DEBUG
static int debug;

#define tun_debug(level, tun, fmt, args...)			\
do {								\
	if (tun->debug)						\
		netdev_printk(level, tun->dev, fmt, ##args);	\
} while (0)
#define DBG1(level, fmt, args...)				\
do {								\
	if (debug == 2)						\
		printk(level fmt, ##args);			\
} while (0)
#else
#define tun_debug(level, tun, fmt, args...)			\
do {								\
	if (0)							\
		netdev_printk(level, tun->dev, fmt, ##args);	\
} while (0)
#define DBG1(level, fmt, args...)				\
do {								\
	if (0)							\
		printk(level fmt, ##args);			\
} while (0)
#endif

#define TUN_HEADROOM 256
#define TUN_RX_PAD (NET_IP_ALIGN + NET_SKB_PAD)

/* TUN device flags */

/* IFF_ATTACH_QUEUE is never stored in device flags,
 * overload it to mean fasync when stored there.
 */
#define TUN_FASYNC	IFF_ATTACH_QUEUE
/* High bits in flags field are unused. */
#define TUN_VNET_LE     0x80000000
#define TUN_VNET_BE     0x40000000

#define TUN_FEATURES (IFF_NO_PI | IFF_ONE_QUEUE | IFF_VNET_HDR | \
		      IFF_MULTI_QUEUE | IFF_NAPI | IFF_NAPI_FRAGS)

#define GOODCOPY_LEN 128

#define FLT_EXACT_COUNT 8
struct tap_filter {
	unsigned int    count;    /* Number of addrs. Zero means disabled */
	u32             mask[2];  /* Mask of the hashed addrs */
	unsigned char	addr[FLT_EXACT_COUNT][ETH_ALEN];
};

/* MAX_TAP_QUEUES 256 is chosen to allow rx/tx queues to be equal
 * to max number of VCPUs in guest. */
#define MAX_TAP_QUEUES 256
#define MAX_TAP_FLOWS  4096

#define TUN_FLOW_EXPIRE (3 * HZ)

struct tun_pcpu_stats {
	u64 rx_packets;
	u64 rx_bytes;
	u64 tx_packets;
	u64 tx_bytes;
	struct u64_stats_sync syncp;
	u32 rx_dropped;
	u32 tx_dropped;
	u32 rx_frame_errors;
};

/* A tun_file connects an open character device to a tuntap netdevice. It
 * also contains all socket related structures (except sock_fprog and tap_filter)
 * to serve as one transmit queue for tuntap device. The sock_fprog and
 * tap_filter were kept in tun_struct since they were used for filtering for the
 * netdevice not for a specific queue (at least I didn't see the requirement for
 * this).
 *
 * RCU usage:
 * The tun_file and tun_struct are loosely coupled, the pointer from one to the
 * other can only be read while rcu_read_lock or rtnl_lock is held.
 */
struct tun_file {
	struct sock sk;
	struct socket socket;
	struct socket_wq wq;
	struct tun_struct __rcu *tun;
	struct fasync_struct *fasync;
	/* only used for fasnyc */
	unsigned int flags;
	union {
		u16 queue_index;
		unsigned int ifindex;
	};
	struct napi_struct napi;
	bool napi_enabled;
	struct mutex napi_mutex;	/* Protects access to the above napi */
	struct list_head next;
	struct tun_struct *detached;
	struct ptr_ring tx_ring;
	struct xdp_rxq_info xdp_rxq;
	int xdp_pending_pkts;
};

struct tun_flow_entry {
	struct hlist_node hash_link;
	struct rcu_head rcu;
	struct tun_struct *tun;

	u32 rxhash;
	u32 rps_rxhash;
	int queue_index;
	unsigned long updated;
};

#define TUN_NUM_FLOW_ENTRIES 1024

struct tun_prog {
	struct rcu_head rcu;
	struct bpf_prog *prog;
};

/* Since the socket were moved to tun_file, to preserve the behavior of persist
 * device, socket filter, sndbuf and vnet header size were restore when the
 * file were attached to a persist device.
 */
struct tun_struct {
	struct tun_file __rcu	*tfiles[MAX_TAP_QUEUES];
	unsigned int            numqueues;
	unsigned int 		flags;
	kuid_t			owner;
	kgid_t			group;

	struct net_device	*dev;
	netdev_features_t	set_features;
#define TUN_USER_FEATURES (NETIF_F_HW_CSUM|NETIF_F_TSO_ECN|NETIF_F_TSO| \
			  NETIF_F_TSO6)

	int			align;
	int			vnet_hdr_sz;
	int			sndbuf;
	struct tap_filter	txflt;
	struct sock_fprog	fprog;
	/* protected by rtnl lock */
	bool			filter_attached;
#ifdef TUN_DEBUG
	int debug;
#endif
	spinlock_t lock;
	struct hlist_head flows[TUN_NUM_FLOW_ENTRIES];
	struct timer_list flow_gc_timer;
	unsigned long ageing_time;
	unsigned int numdisabled;
	struct list_head disabled;
	void *security;
	u32 flow_count;
	u32 rx_batched;
	struct tun_pcpu_stats __percpu *pcpu_stats;
	struct bpf_prog __rcu *xdp_prog;
	struct tun_prog __rcu *steering_prog;
	struct tun_prog __rcu *filter_prog;
};

struct veth {
	__be16 h_vlan_proto;
	__be16 h_vlan_TCI;
};

bool tun_is_xdp_buff(void *ptr)
{
	return (unsigned long)ptr & TUN_XDP_FLAG;
}
EXPORT_SYMBOL(tun_is_xdp_buff);

void *tun_xdp_to_ptr(void *ptr)
{
	return (void *)((unsigned long)ptr | TUN_XDP_FLAG);
}
EXPORT_SYMBOL(tun_xdp_to_ptr);

void *tun_ptr_to_xdp(void *ptr)
{
	return (void *)((unsigned long)ptr & ~TUN_XDP_FLAG);
}
EXPORT_SYMBOL(tun_ptr_to_xdp);

static int tun_napi_receive(struct napi_struct *napi, int budget)
{
	struct tun_file *tfile = container_of(napi, struct tun_file, napi);
	struct sk_buff_head *queue = &tfile->sk.sk_write_queue;
	struct sk_buff_head process_queue;
	struct sk_buff *skb;
	int received = 0;

	__skb_queue_head_init(&process_queue);

	spin_lock(&queue->lock);
	skb_queue_splice_tail_init(queue, &process_queue);
	spin_unlock(&queue->lock);

	while (received < budget && (skb = __skb_dequeue(&process_queue))) {
		napi_gro_receive(napi, skb);
		++received;
	}

	if (!skb_queue_empty(&process_queue)) {
		spin_lock(&queue->lock);
		skb_queue_splice(&process_queue, queue);
		spin_unlock(&queue->lock);
	}

	return received;
}

static int tun_napi_poll(struct napi_struct *napi, int budget)
{
	unsigned int received;

	received = tun_napi_receive(napi, budget);

	if (received < budget)
		napi_complete_done(napi, received);

	return received;
}

static void tun_napi_init(struct tun_struct *tun, struct tun_file *tfile,
			  bool napi_en)
{
	tfile->napi_enabled = napi_en;
	if (napi_en) {
		netif_napi_add(tun->dev, &tfile->napi, tun_napi_poll,
			       NAPI_POLL_WEIGHT);
		napi_enable(&tfile->napi);
		mutex_init(&tfile->napi_mutex);
	}
}

static void tun_napi_disable(struct tun_struct *tun, struct tun_file *tfile)
{
	if (tfile->napi_enabled)
		napi_disable(&tfile->napi);
}

static void tun_napi_del(struct tun_struct *tun, struct tun_file *tfile)
{
	if (tfile->napi_enabled)
		netif_napi_del(&tfile->napi);
}

static bool tun_napi_frags_enabled(const struct tun_struct *tun)
{
	return READ_ONCE(tun->flags) & IFF_NAPI_FRAGS;
}

#ifdef CONFIG_TUN_VNET_CROSS_LE
static inline bool tun_legacy_is_little_endian(struct tun_struct *tun)
{
	return tun->flags & TUN_VNET_BE ? false :
		virtio_legacy_is_little_endian();
}

static long tun_get_vnet_be(struct tun_struct *tun, int __user *argp)
{
	int be = !!(tun->flags & TUN_VNET_BE);

	if (put_user(be, argp))
		return -EFAULT;

	return 0;
}

static long tun_set_vnet_be(struct tun_struct *tun, int __user *argp)
{
	int be;

	if (get_user(be, argp))
		return -EFAULT;

	if (be)
		tun->flags |= TUN_VNET_BE;
	else
		tun->flags &= ~TUN_VNET_BE;

	return 0;
}
#else
static inline bool tun_legacy_is_little_endian(struct tun_struct *tun)
{
	return virtio_legacy_is_little_endian();
}

static long tun_get_vnet_be(struct tun_struct *tun, int __user *argp)
{
	return -EINVAL;
}

static long tun_set_vnet_be(struct tun_struct *tun, int __user *argp)
{
	return -EINVAL;
}
#endif /* CONFIG_TUN_VNET_CROSS_LE */

static inline bool tun_is_little_endian(struct tun_struct *tun)
{
	return tun->flags & TUN_VNET_LE ||
		tun_legacy_is_little_endian(tun);
}

static inline u16 tun16_to_cpu(struct tun_struct *tun, __virtio16 val)
{
	return __virtio16_to_cpu(tun_is_little_endian(tun), val);
}

static inline __virtio16 cpu_to_tun16(struct tun_struct *tun, u16 val)
{
	return __cpu_to_virtio16(tun_is_little_endian(tun), val);
}

static inline u32 tun_hashfn(u32 rxhash)
{
	return rxhash & 0x3ff;
}

static struct tun_flow_entry *tun_flow_find(struct hlist_head *head, u32 rxhash)
{
	struct tun_flow_entry *e;

	hlist_for_each_entry_rcu(e, head, hash_link) {
		if (e->rxhash == rxhash)
			return e;
	}
	return NULL;
}

static struct tun_flow_entry *tun_flow_create(struct tun_struct *tun,
					      struct hlist_head *head,
					      u32 rxhash, u16 queue_index)
{
	struct tun_flow_entry *e = kmalloc(sizeof(*e), GFP_ATOMIC);

	if (e) {
		tun_debug(KERN_INFO, tun, "create flow: hash %u index %u\n",
			  rxhash, queue_index);
		e->updated = jiffies;
		e->rxhash = rxhash;
		e->rps_rxhash = 0;
		e->queue_index = queue_index;
		e->tun = tun;
		hlist_add_head_rcu(&e->hash_link, head);
		++tun->flow_count;
	}
	return e;
}

static void tun_flow_delete(struct tun_struct *tun, struct tun_flow_entry *e)
{
	tun_debug(KERN_INFO, tun, "delete flow: hash %u index %u\n",
		  e->rxhash, e->queue_index);
	hlist_del_rcu(&e->hash_link);
	kfree_rcu(e, rcu);
	--tun->flow_count;
}

static void tun_flow_flush(struct tun_struct *tun)
{
	int i;

	spin_lock_bh(&tun->lock);
	for (i = 0; i < TUN_NUM_FLOW_ENTRIES; i++) {
		struct tun_flow_entry *e;
		struct hlist_node *n;

		hlist_for_each_entry_safe(e, n, &tun->flows[i], hash_link)
			tun_flow_delete(tun, e);
	}
	spin_unlock_bh(&tun->lock);
}

static void tun_flow_delete_by_queue(struct tun_struct *tun, u16 queue_index)
{
	int i;

	spin_lock_bh(&tun->lock);
	for (i = 0; i < TUN_NUM_FLOW_ENTRIES; i++) {
		struct tun_flow_entry *e;
		struct hlist_node *n;

		hlist_for_each_entry_safe(e, n, &tun->flows[i], hash_link) {
			if (e->queue_index == queue_index)
				tun_flow_delete(tun, e);
		}
	}
	spin_unlock_bh(&tun->lock);
}

static void tun_flow_cleanup(struct timer_list *t)
{
	struct tun_struct *tun = from_timer(tun, t, flow_gc_timer);
	unsigned long delay = tun->ageing_time;
	unsigned long next_timer = jiffies + delay;
	unsigned long count = 0;
	int i;

	tun_debug(KERN_INFO, tun, "tun_flow_cleanup\n");

	spin_lock(&tun->lock);
	for (i = 0; i < TUN_NUM_FLOW_ENTRIES; i++) {
		struct tun_flow_entry *e;
		struct hlist_node *n;

		hlist_for_each_entry_safe(e, n, &tun->flows[i], hash_link) {
			unsigned long this_timer;

			this_timer = e->updated + delay;
			if (time_before_eq(this_timer, jiffies)) {
				tun_flow_delete(tun, e);
				continue;
			}
			count++;
			if (time_before(this_timer, next_timer))
				next_timer = this_timer;
		}
	}

	if (count)
		mod_timer(&tun->flow_gc_timer, round_jiffies_up(next_timer));
	spin_unlock(&tun->lock);
}

static void tun_flow_update(struct tun_struct *tun, u32 rxhash,
			    struct tun_file *tfile)
{
	struct hlist_head *head;
	struct tun_flow_entry *e;
	unsigned long delay = tun->ageing_time;
	u16 queue_index = tfile->queue_index;

	if (!rxhash)
		return;
	else
		head = &tun->flows[tun_hashfn(rxhash)];

	rcu_read_lock();

	/* We may get a very small possibility of OOO during switching, not
	 * worth to optimize.*/
	if (tun->numqueues == 1 || tfile->detached)
		goto unlock;

	e = tun_flow_find(head, rxhash);
	if (likely(e)) {
		/* TODO: keep queueing to old queue until it's empty? */
		e->queue_index = queue_index;
		e->updated = jiffies;
		sock_rps_record_flow_hash(e->rps_rxhash);
	} else {
		spin_lock_bh(&tun->lock);
		if (!tun_flow_find(head, rxhash) &&
		    tun->flow_count < MAX_TAP_FLOWS)
			tun_flow_create(tun, head, rxhash, queue_index);

		if (!timer_pending(&tun->flow_gc_timer))
			mod_timer(&tun->flow_gc_timer,
				  round_jiffies_up(jiffies + delay));
		spin_unlock_bh(&tun->lock);
	}

unlock:
	rcu_read_unlock();
}

/**
 * Save the hash received in the stack receive path and update the
 * flow_hash table accordingly.
 */
static inline void tun_flow_save_rps_rxhash(struct tun_flow_entry *e, u32 hash)
{
	if (unlikely(e->rps_rxhash != hash))
		e->rps_rxhash = hash;
}

/* We try to identify a flow through its rxhash first. The reason that
 * we do not check rxq no. is because some cards(e.g 82599), chooses
 * the rxq based on the txq where the last packet of the flow comes. As
 * the userspace application move between processors, we may get a
 * different rxq no. here. If we could not get rxhash, then we would
 * hope the rxq no. may help here.
 */
static u16 tun_automq_select_queue(struct tun_struct *tun, struct sk_buff *skb)
{
	struct tun_flow_entry *e;
	u32 txq = 0;
	u32 numqueues = 0;

	numqueues = READ_ONCE(tun->numqueues);

	txq = __skb_get_hash_symmetric(skb);
	if (txq) {
		e = tun_flow_find(&tun->flows[tun_hashfn(txq)], txq);
		if (e) {
			tun_flow_save_rps_rxhash(e, txq);
			txq = e->queue_index;
		} else
			/* use multiply and shift instead of expensive divide */
			txq = ((u64)txq * numqueues) >> 32;
	} else if (likely(skb_rx_queue_recorded(skb))) {
		txq = skb_get_rx_queue(skb);
		while (unlikely(txq >= numqueues))
			txq -= numqueues;
	}

	return txq;
}

static u16 tun_ebpf_select_queue(struct tun_struct *tun, struct sk_buff *skb)
{
	struct tun_prog *prog;
	u16 ret = 0;

	prog = rcu_dereference(tun->steering_prog);
	if (prog)
		ret = bpf_prog_run_clear_cb(prog->prog, skb);

	return ret % tun->numqueues;
}

static u16 tun_select_queue(struct net_device *dev, struct sk_buff *skb,
			    void *accel_priv, select_queue_fallback_t fallback)
{
	struct tun_struct *tun = netdev_priv(dev);
	u16 ret;

	rcu_read_lock();
	if (rcu_dereference(tun->steering_prog))
		ret = tun_ebpf_select_queue(tun, skb);
	else
		ret = tun_automq_select_queue(tun, skb);
	rcu_read_unlock();

	return ret;
}

static inline bool tun_not_capable(struct tun_struct *tun)
{
	const struct cred *cred = current_cred();
	struct net *net = dev_net(tun->dev);

	return ((uid_valid(tun->owner) && !uid_eq(cred->euid, tun->owner)) ||
		  (gid_valid(tun->group) && !in_egroup_p(tun->group))) &&
		!ns_capable(net->user_ns, CAP_NET_ADMIN);
}

static void tun_set_real_num_queues(struct tun_struct *tun)
{
	netif_set_real_num_tx_queues(tun->dev, tun->numqueues);
	netif_set_real_num_rx_queues(tun->dev, tun->numqueues);
}

static void tun_disable_queue(struct tun_struct *tun, struct tun_file *tfile)
{
	tfile->detached = tun;
	list_add_tail(&tfile->next, &tun->disabled);
	++tun->numdisabled;
}

static struct tun_struct *tun_enable_queue(struct tun_file *tfile)
{
	struct tun_struct *tun = tfile->detached;

	tfile->detached = NULL;
	list_del_init(&tfile->next);
	--tun->numdisabled;
	return tun;
}

static void tun_ptr_free(void *ptr)
{
	if (!ptr)
		return;
	if (tun_is_xdp_buff(ptr)) {
		struct xdp_buff *xdp = tun_ptr_to_xdp(ptr);

		put_page(virt_to_head_page(xdp->data));
	} else {
		__skb_array_destroy_skb(ptr);
	}
}

static void tun_queue_purge(struct tun_file *tfile)
{
	void *ptr;

	while ((ptr = ptr_ring_consume(&tfile->tx_ring)) != NULL)
		tun_ptr_free(ptr);

	skb_queue_purge(&tfile->sk.sk_write_queue);
	skb_queue_purge(&tfile->sk.sk_error_queue);
}

<<<<<<< HEAD
static void tun_cleanup_tx_array(struct tun_file *tfile)
{
	if (tfile->tx_array.ring.queue) {
		skb_array_cleanup(&tfile->tx_array);
		memset(&tfile->tx_array, 0, sizeof(tfile->tx_array));
=======
static void tun_cleanup_tx_ring(struct tun_file *tfile)
{
	if (tfile->tx_ring.queue) {
		ptr_ring_cleanup(&tfile->tx_ring, tun_ptr_free);
		xdp_rxq_info_unreg(&tfile->xdp_rxq);
		memset(&tfile->tx_ring, 0, sizeof(tfile->tx_ring));
>>>>>>> 03a0dded
	}
}

static void __tun_detach(struct tun_file *tfile, bool clean)
{
	struct tun_file *ntfile;
	struct tun_struct *tun;

	tun = rtnl_dereference(tfile->tun);

	if (tun && clean) {
		tun_napi_disable(tun, tfile);
		tun_napi_del(tun, tfile);
	}

	if (tun && !tfile->detached) {
		u16 index = tfile->queue_index;
		BUG_ON(index >= tun->numqueues);

		rcu_assign_pointer(tun->tfiles[index],
				   tun->tfiles[tun->numqueues - 1]);
		ntfile = rtnl_dereference(tun->tfiles[index]);
		ntfile->queue_index = index;

		--tun->numqueues;
		if (clean) {
			RCU_INIT_POINTER(tfile->tun, NULL);
			sock_put(&tfile->sk);
		} else
			tun_disable_queue(tun, tfile);

		synchronize_net();
		tun_flow_delete_by_queue(tun, tun->numqueues + 1);
		/* Drop read queue */
		tun_queue_purge(tfile);
		tun_set_real_num_queues(tun);
	} else if (tfile->detached && clean) {
		tun = tun_enable_queue(tfile);
		sock_put(&tfile->sk);
	}

	if (clean) {
		if (tun && tun->numqueues == 0 && tun->numdisabled == 0) {
			netif_carrier_off(tun->dev);

			if (!(tun->flags & IFF_PERSIST) &&
			    tun->dev->reg_state == NETREG_REGISTERED)
				unregister_netdevice(tun->dev);
		}
<<<<<<< HEAD
		tun_cleanup_tx_array(tfile);
=======
		tun_cleanup_tx_ring(tfile);
>>>>>>> 03a0dded
		sock_put(&tfile->sk);
	}
}

static void tun_detach(struct tun_file *tfile, bool clean)
{
	rtnl_lock();
	__tun_detach(tfile, clean);
	rtnl_unlock();
}

static void tun_detach_all(struct net_device *dev)
{
	struct tun_struct *tun = netdev_priv(dev);
	struct tun_file *tfile, *tmp;
	int i, n = tun->numqueues;

	for (i = 0; i < n; i++) {
		tfile = rtnl_dereference(tun->tfiles[i]);
		BUG_ON(!tfile);
		tun_napi_disable(tun, tfile);
		tfile->socket.sk->sk_shutdown = RCV_SHUTDOWN;
		tfile->socket.sk->sk_data_ready(tfile->socket.sk);
		RCU_INIT_POINTER(tfile->tun, NULL);
		--tun->numqueues;
	}
	list_for_each_entry(tfile, &tun->disabled, next) {
		tfile->socket.sk->sk_shutdown = RCV_SHUTDOWN;
		tfile->socket.sk->sk_data_ready(tfile->socket.sk);
		RCU_INIT_POINTER(tfile->tun, NULL);
	}
	BUG_ON(tun->numqueues != 0);

	synchronize_net();
	for (i = 0; i < n; i++) {
		tfile = rtnl_dereference(tun->tfiles[i]);
		tun_napi_del(tun, tfile);
		/* Drop read queue */
		tun_queue_purge(tfile);
		sock_put(&tfile->sk);
<<<<<<< HEAD
		tun_cleanup_tx_array(tfile);
=======
		tun_cleanup_tx_ring(tfile);
>>>>>>> 03a0dded
	}
	list_for_each_entry_safe(tfile, tmp, &tun->disabled, next) {
		tun_enable_queue(tfile);
		tun_queue_purge(tfile);
		sock_put(&tfile->sk);
<<<<<<< HEAD
		tun_cleanup_tx_array(tfile);
=======
		tun_cleanup_tx_ring(tfile);
>>>>>>> 03a0dded
	}
	BUG_ON(tun->numdisabled != 0);

	if (tun->flags & IFF_PERSIST)
		module_put(THIS_MODULE);
}

static int tun_attach(struct tun_struct *tun, struct file *file,
		      bool skip_filter, bool napi)
{
	struct tun_file *tfile = file->private_data;
	struct net_device *dev = tun->dev;
	int err;

	err = security_tun_dev_attach(tfile->socket.sk, tun->security);
	if (err < 0)
		goto out;

	err = -EINVAL;
	if (rtnl_dereference(tfile->tun) && !tfile->detached)
		goto out;

	err = -EBUSY;
	if (!(tun->flags & IFF_MULTI_QUEUE) && tun->numqueues == 1)
		goto out;

	err = -E2BIG;
	if (!tfile->detached &&
	    tun->numqueues + tun->numdisabled == MAX_TAP_QUEUES)
		goto out;

	err = 0;

	/* Re-attach the filter to persist device */
	if (!skip_filter && (tun->filter_attached == true)) {
		lock_sock(tfile->socket.sk);
		err = sk_attach_filter(&tun->fprog, tfile->socket.sk);
		release_sock(tfile->socket.sk);
		if (!err)
			goto out;
	}

	if (!tfile->detached &&
	    ptr_ring_init(&tfile->tx_ring, dev->tx_queue_len, GFP_KERNEL)) {
		err = -ENOMEM;
		goto out;
	}

	tfile->queue_index = tun->numqueues;
	tfile->socket.sk->sk_shutdown &= ~RCV_SHUTDOWN;

	if (tfile->detached) {
		/* Re-attach detached tfile, updating XDP queue_index */
		WARN_ON(!xdp_rxq_info_is_reg(&tfile->xdp_rxq));

		if (tfile->xdp_rxq.queue_index    != tfile->queue_index)
			tfile->xdp_rxq.queue_index = tfile->queue_index;
	} else {
		/* Setup XDP RX-queue info, for new tfile getting attached */
		err = xdp_rxq_info_reg(&tfile->xdp_rxq,
				       tun->dev, tfile->queue_index);
		if (err < 0)
			goto out;
		err = 0;
	}

	rcu_assign_pointer(tfile->tun, tun);
	rcu_assign_pointer(tun->tfiles[tun->numqueues], tfile);
	tun->numqueues++;

	if (tfile->detached) {
		tun_enable_queue(tfile);
	} else {
		sock_hold(&tfile->sk);
		tun_napi_init(tun, tfile, napi);
	}

	tun_set_real_num_queues(tun);

	/* device is allowed to go away first, so no need to hold extra
	 * refcnt.
	 */

out:
	return err;
}

static struct tun_struct *tun_get(struct tun_file *tfile)
{
	struct tun_struct *tun;

	rcu_read_lock();
	tun = rcu_dereference(tfile->tun);
	if (tun)
		dev_hold(tun->dev);
	rcu_read_unlock();

	return tun;
}

static void tun_put(struct tun_struct *tun)
{
	dev_put(tun->dev);
}

/* TAP filtering */
static void addr_hash_set(u32 *mask, const u8 *addr)
{
	int n = ether_crc(ETH_ALEN, addr) >> 26;
	mask[n >> 5] |= (1 << (n & 31));
}

static unsigned int addr_hash_test(const u32 *mask, const u8 *addr)
{
	int n = ether_crc(ETH_ALEN, addr) >> 26;
	return mask[n >> 5] & (1 << (n & 31));
}

static int update_filter(struct tap_filter *filter, void __user *arg)
{
	struct { u8 u[ETH_ALEN]; } *addr;
	struct tun_filter uf;
	int err, alen, n, nexact;

	if (copy_from_user(&uf, arg, sizeof(uf)))
		return -EFAULT;

	if (!uf.count) {
		/* Disabled */
		filter->count = 0;
		return 0;
	}

	alen = ETH_ALEN * uf.count;
	addr = memdup_user(arg + sizeof(uf), alen);
	if (IS_ERR(addr))
		return PTR_ERR(addr);

	/* The filter is updated without holding any locks. Which is
	 * perfectly safe. We disable it first and in the worst
	 * case we'll accept a few undesired packets. */
	filter->count = 0;
	wmb();

	/* Use first set of addresses as an exact filter */
	for (n = 0; n < uf.count && n < FLT_EXACT_COUNT; n++)
		memcpy(filter->addr[n], addr[n].u, ETH_ALEN);

	nexact = n;

	/* Remaining multicast addresses are hashed,
	 * unicast will leave the filter disabled. */
	memset(filter->mask, 0, sizeof(filter->mask));
	for (; n < uf.count; n++) {
		if (!is_multicast_ether_addr(addr[n].u)) {
			err = 0; /* no filter */
			goto free_addr;
		}
		addr_hash_set(filter->mask, addr[n].u);
	}

	/* For ALLMULTI just set the mask to all ones.
	 * This overrides the mask populated above. */
	if ((uf.flags & TUN_FLT_ALLMULTI))
		memset(filter->mask, ~0, sizeof(filter->mask));

	/* Now enable the filter */
	wmb();
	filter->count = nexact;

	/* Return the number of exact filters */
	err = nexact;
free_addr:
	kfree(addr);
	return err;
}

/* Returns: 0 - drop, !=0 - accept */
static int run_filter(struct tap_filter *filter, const struct sk_buff *skb)
{
	/* Cannot use eth_hdr(skb) here because skb_mac_hdr() is incorrect
	 * at this point. */
	struct ethhdr *eh = (struct ethhdr *) skb->data;
	int i;

	/* Exact match */
	for (i = 0; i < filter->count; i++)
		if (ether_addr_equal(eh->h_dest, filter->addr[i]))
			return 1;

	/* Inexact match (multicast only) */
	if (is_multicast_ether_addr(eh->h_dest))
		return addr_hash_test(filter->mask, eh->h_dest);

	return 0;
}

/*
 * Checks whether the packet is accepted or not.
 * Returns: 0 - drop, !=0 - accept
 */
static int check_filter(struct tap_filter *filter, const struct sk_buff *skb)
{
	if (!filter->count)
		return 1;

	return run_filter(filter, skb);
}

/* Network device part of the driver */

static const struct ethtool_ops tun_ethtool_ops;

/* Net device detach from fd. */
static void tun_net_uninit(struct net_device *dev)
{
	tun_detach_all(dev);
}

/* Net device open. */
static int tun_net_open(struct net_device *dev)
{
	struct tun_struct *tun = netdev_priv(dev);
	int i;

	netif_tx_start_all_queues(dev);

	for (i = 0; i < tun->numqueues; i++) {
		struct tun_file *tfile;

		tfile = rtnl_dereference(tun->tfiles[i]);
		tfile->socket.sk->sk_write_space(tfile->socket.sk);
	}

	return 0;
}

/* Net device close. */
static int tun_net_close(struct net_device *dev)
{
	netif_tx_stop_all_queues(dev);
	return 0;
}

/* Net device start xmit */
static void tun_automq_xmit(struct tun_struct *tun, struct sk_buff *skb)
{
#ifdef CONFIG_RPS
	if (tun->numqueues == 1 && static_key_false(&rps_needed)) {
		/* Select queue was not called for the skbuff, so we extract the
		 * RPS hash and save it into the flow_table here.
		 */
		__u32 rxhash;

		rxhash = __skb_get_hash_symmetric(skb);
		if (rxhash) {
			struct tun_flow_entry *e;
			e = tun_flow_find(&tun->flows[tun_hashfn(rxhash)],
					rxhash);
			if (e)
				tun_flow_save_rps_rxhash(e, rxhash);
		}
	}
#endif
}

static unsigned int run_ebpf_filter(struct tun_struct *tun,
				    struct sk_buff *skb,
				    int len)
{
	struct tun_prog *prog = rcu_dereference(tun->filter_prog);

	if (prog)
		len = bpf_prog_run_clear_cb(prog->prog, skb);

	return len;
}

/* Net device start xmit */
static netdev_tx_t tun_net_xmit(struct sk_buff *skb, struct net_device *dev)
{
	struct tun_struct *tun = netdev_priv(dev);
	int txq = skb->queue_mapping;
	struct tun_file *tfile;
	int len = skb->len;

	rcu_read_lock();
	tfile = rcu_dereference(tun->tfiles[txq]);

	/* Drop packet if interface is not attached */
	if (txq >= tun->numqueues)
		goto drop;

	if (!rcu_dereference(tun->steering_prog))
		tun_automq_xmit(tun, skb);

	tun_debug(KERN_INFO, tun, "tun_net_xmit %d\n", skb->len);

	BUG_ON(!tfile);

	/* Drop if the filter does not like it.
	 * This is a noop if the filter is disabled.
	 * Filter can be enabled only for the TAP devices. */
	if (!check_filter(&tun->txflt, skb))
		goto drop;

	if (tfile->socket.sk->sk_filter &&
	    sk_filter(tfile->socket.sk, skb))
		goto drop;

	len = run_ebpf_filter(tun, skb, len);

	/* Trim extra bytes since we may insert vlan proto & TCI
	 * in tun_put_user().
	 */
	len -= skb_vlan_tag_present(skb) ? sizeof(struct veth) : 0;
	if (len <= 0 || pskb_trim(skb, len))
		goto drop;

	if (unlikely(skb_orphan_frags_rx(skb, GFP_ATOMIC)))
		goto drop;

	skb_tx_timestamp(skb);

	/* Orphan the skb - required as we might hang on to it
	 * for indefinite time.
	 */
	skb_orphan(skb);

	nf_reset(skb);

	if (ptr_ring_produce(&tfile->tx_ring, skb))
		goto drop;

	/* Notify and wake up reader process */
	if (tfile->flags & TUN_FASYNC)
		kill_fasync(&tfile->fasync, SIGIO, POLL_IN);
	tfile->socket.sk->sk_data_ready(tfile->socket.sk);

	rcu_read_unlock();
	return NETDEV_TX_OK;

drop:
	this_cpu_inc(tun->pcpu_stats->tx_dropped);
	skb_tx_error(skb);
	kfree_skb(skb);
	rcu_read_unlock();
	return NET_XMIT_DROP;
}

static void tun_net_mclist(struct net_device *dev)
{
	/*
	 * This callback is supposed to deal with mc filter in
	 * _rx_ path and has nothing to do with the _tx_ path.
	 * In rx path we always accept everything userspace gives us.
	 */
}

static netdev_features_t tun_net_fix_features(struct net_device *dev,
	netdev_features_t features)
{
	struct tun_struct *tun = netdev_priv(dev);

	return (features & tun->set_features) | (features & ~TUN_USER_FEATURES);
}
#ifdef CONFIG_NET_POLL_CONTROLLER
static void tun_poll_controller(struct net_device *dev)
{
	/*
	 * Tun only receives frames when:
	 * 1) the char device endpoint gets data from user space
	 * 2) the tun socket gets a sendmsg call from user space
	 * If NAPI is not enabled, since both of those are synchronous
	 * operations, we are guaranteed never to have pending data when we poll
	 * for it so there is nothing to do here but return.
	 * We need this though so netpoll recognizes us as an interface that
	 * supports polling, which enables bridge devices in virt setups to
	 * still use netconsole
	 * If NAPI is enabled, however, we need to schedule polling for all
	 * queues unless we are using napi_gro_frags(), which we call in
	 * process context and not in NAPI context.
	 */
	struct tun_struct *tun = netdev_priv(dev);

	if (tun->flags & IFF_NAPI) {
		struct tun_file *tfile;
		int i;

		if (tun_napi_frags_enabled(tun))
			return;

		rcu_read_lock();
		for (i = 0; i < tun->numqueues; i++) {
			tfile = rcu_dereference(tun->tfiles[i]);
			if (tfile->napi_enabled)
				napi_schedule(&tfile->napi);
		}
		rcu_read_unlock();
	}
	return;
}
#endif

static void tun_set_headroom(struct net_device *dev, int new_hr)
{
	struct tun_struct *tun = netdev_priv(dev);

	if (new_hr < NET_SKB_PAD)
		new_hr = NET_SKB_PAD;

	tun->align = new_hr;
}

static void
tun_net_get_stats64(struct net_device *dev, struct rtnl_link_stats64 *stats)
{
	u32 rx_dropped = 0, tx_dropped = 0, rx_frame_errors = 0;
	struct tun_struct *tun = netdev_priv(dev);
	struct tun_pcpu_stats *p;
	int i;

	for_each_possible_cpu(i) {
		u64 rxpackets, rxbytes, txpackets, txbytes;
		unsigned int start;

		p = per_cpu_ptr(tun->pcpu_stats, i);
		do {
			start = u64_stats_fetch_begin(&p->syncp);
			rxpackets	= p->rx_packets;
			rxbytes		= p->rx_bytes;
			txpackets	= p->tx_packets;
			txbytes		= p->tx_bytes;
		} while (u64_stats_fetch_retry(&p->syncp, start));

		stats->rx_packets	+= rxpackets;
		stats->rx_bytes		+= rxbytes;
		stats->tx_packets	+= txpackets;
		stats->tx_bytes		+= txbytes;

		/* u32 counters */
		rx_dropped	+= p->rx_dropped;
		rx_frame_errors	+= p->rx_frame_errors;
		tx_dropped	+= p->tx_dropped;
	}
	stats->rx_dropped  = rx_dropped;
	stats->rx_frame_errors = rx_frame_errors;
	stats->tx_dropped = tx_dropped;
}

static int tun_xdp_set(struct net_device *dev, struct bpf_prog *prog,
		       struct netlink_ext_ack *extack)
{
	struct tun_struct *tun = netdev_priv(dev);
	struct bpf_prog *old_prog;

	old_prog = rtnl_dereference(tun->xdp_prog);
	rcu_assign_pointer(tun->xdp_prog, prog);
	if (old_prog)
		bpf_prog_put(old_prog);

	return 0;
}

static u32 tun_xdp_query(struct net_device *dev)
{
	struct tun_struct *tun = netdev_priv(dev);
	const struct bpf_prog *xdp_prog;

	xdp_prog = rtnl_dereference(tun->xdp_prog);
	if (xdp_prog)
		return xdp_prog->aux->id;

	return 0;
}

static int tun_xdp(struct net_device *dev, struct netdev_bpf *xdp)
{
	switch (xdp->command) {
	case XDP_SETUP_PROG:
		return tun_xdp_set(dev, xdp->prog, xdp->extack);
	case XDP_QUERY_PROG:
		xdp->prog_id = tun_xdp_query(dev);
		xdp->prog_attached = !!xdp->prog_id;
		return 0;
	default:
		return -EINVAL;
	}
}

static const struct net_device_ops tun_netdev_ops = {
	.ndo_uninit		= tun_net_uninit,
	.ndo_open		= tun_net_open,
	.ndo_stop		= tun_net_close,
	.ndo_start_xmit		= tun_net_xmit,
	.ndo_fix_features	= tun_net_fix_features,
	.ndo_select_queue	= tun_select_queue,
#ifdef CONFIG_NET_POLL_CONTROLLER
	.ndo_poll_controller	= tun_poll_controller,
#endif
	.ndo_set_rx_headroom	= tun_set_headroom,
	.ndo_get_stats64	= tun_net_get_stats64,
};

static int tun_xdp_xmit(struct net_device *dev, struct xdp_buff *xdp)
{
	struct tun_struct *tun = netdev_priv(dev);
	struct xdp_buff *buff = xdp->data_hard_start;
	int headroom = xdp->data - xdp->data_hard_start;
	struct tun_file *tfile;
	u32 numqueues;
	int ret = 0;

	/* Assure headroom is available and buff is properly aligned */
	if (unlikely(headroom < sizeof(*xdp) || tun_is_xdp_buff(xdp)))
		return -ENOSPC;

	*buff = *xdp;

	rcu_read_lock();

	numqueues = READ_ONCE(tun->numqueues);
	if (!numqueues) {
		ret = -ENOSPC;
		goto out;
	}

	tfile = rcu_dereference(tun->tfiles[smp_processor_id() %
					    numqueues]);
	/* Encode the XDP flag into lowest bit for consumer to differ
	 * XDP buffer from sk_buff.
	 */
	if (ptr_ring_produce(&tfile->tx_ring, tun_xdp_to_ptr(buff))) {
		this_cpu_inc(tun->pcpu_stats->tx_dropped);
		ret = -ENOSPC;
	}

out:
	rcu_read_unlock();
	return ret;
}

static void tun_xdp_flush(struct net_device *dev)
{
	struct tun_struct *tun = netdev_priv(dev);
	struct tun_file *tfile;
	u32 numqueues;

	rcu_read_lock();

	numqueues = READ_ONCE(tun->numqueues);
	if (!numqueues)
		goto out;

	tfile = rcu_dereference(tun->tfiles[smp_processor_id() %
					    numqueues]);
	/* Notify and wake up reader process */
	if (tfile->flags & TUN_FASYNC)
		kill_fasync(&tfile->fasync, SIGIO, POLL_IN);
	tfile->socket.sk->sk_data_ready(tfile->socket.sk);

out:
	rcu_read_unlock();
}

static const struct net_device_ops tap_netdev_ops = {
	.ndo_uninit		= tun_net_uninit,
	.ndo_open		= tun_net_open,
	.ndo_stop		= tun_net_close,
	.ndo_start_xmit		= tun_net_xmit,
	.ndo_fix_features	= tun_net_fix_features,
	.ndo_set_rx_mode	= tun_net_mclist,
	.ndo_set_mac_address	= eth_mac_addr,
	.ndo_validate_addr	= eth_validate_addr,
	.ndo_select_queue	= tun_select_queue,
#ifdef CONFIG_NET_POLL_CONTROLLER
	.ndo_poll_controller	= tun_poll_controller,
#endif
	.ndo_features_check	= passthru_features_check,
	.ndo_set_rx_headroom	= tun_set_headroom,
	.ndo_get_stats64	= tun_net_get_stats64,
	.ndo_bpf		= tun_xdp,
	.ndo_xdp_xmit		= tun_xdp_xmit,
	.ndo_xdp_flush		= tun_xdp_flush,
};

static void tun_flow_init(struct tun_struct *tun)
{
	int i;

	for (i = 0; i < TUN_NUM_FLOW_ENTRIES; i++)
		INIT_HLIST_HEAD(&tun->flows[i]);

	tun->ageing_time = TUN_FLOW_EXPIRE;
	timer_setup(&tun->flow_gc_timer, tun_flow_cleanup, 0);
	mod_timer(&tun->flow_gc_timer,
		  round_jiffies_up(jiffies + tun->ageing_time));
}

static void tun_flow_uninit(struct tun_struct *tun)
{
	del_timer_sync(&tun->flow_gc_timer);
	tun_flow_flush(tun);
}

#define MIN_MTU 68
#define MAX_MTU 65535

/* Initialize net device. */
static void tun_net_init(struct net_device *dev)
{
	struct tun_struct *tun = netdev_priv(dev);

	switch (tun->flags & TUN_TYPE_MASK) {
	case IFF_TUN:
		dev->netdev_ops = &tun_netdev_ops;

		/* Point-to-Point TUN Device */
		dev->hard_header_len = 0;
		dev->addr_len = 0;
		dev->mtu = 1500;

		/* Zero header length */
		dev->type = ARPHRD_NONE;
		dev->flags = IFF_POINTOPOINT | IFF_NOARP | IFF_MULTICAST;
		break;

	case IFF_TAP:
		dev->netdev_ops = &tap_netdev_ops;
		/* Ethernet TAP Device */
		ether_setup(dev);
		dev->priv_flags &= ~IFF_TX_SKB_SHARING;
		dev->priv_flags |= IFF_LIVE_ADDR_CHANGE;

		eth_hw_addr_random(dev);

		break;
	}

	dev->min_mtu = MIN_MTU;
	dev->max_mtu = MAX_MTU - dev->hard_header_len;
}

/* Character device part */

/* Poll */
static __poll_t tun_chr_poll(struct file *file, poll_table *wait)
{
	struct tun_file *tfile = file->private_data;
	struct tun_struct *tun = tun_get(tfile);
	struct sock *sk;
	__poll_t mask = 0;

	if (!tun)
		return EPOLLERR;

	sk = tfile->socket.sk;

	tun_debug(KERN_INFO, tun, "tun_chr_poll\n");

	poll_wait(file, sk_sleep(sk), wait);

	if (!ptr_ring_empty(&tfile->tx_ring))
		mask |= EPOLLIN | EPOLLRDNORM;

	if (tun->dev->flags & IFF_UP &&
	    (sock_writeable(sk) ||
	     (!test_and_set_bit(SOCKWQ_ASYNC_NOSPACE, &sk->sk_socket->flags) &&
	      sock_writeable(sk))))
		mask |= EPOLLOUT | EPOLLWRNORM;

	if (tun->dev->reg_state != NETREG_REGISTERED)
		mask = EPOLLERR;

	tun_put(tun);
	return mask;
}

static struct sk_buff *tun_napi_alloc_frags(struct tun_file *tfile,
					    size_t len,
					    const struct iov_iter *it)
{
	struct sk_buff *skb;
	size_t linear;
	int err;
	int i;

	if (it->nr_segs > MAX_SKB_FRAGS + 1)
		return ERR_PTR(-ENOMEM);

	local_bh_disable();
	skb = napi_get_frags(&tfile->napi);
	local_bh_enable();
	if (!skb)
		return ERR_PTR(-ENOMEM);

	linear = iov_iter_single_seg_count(it);
	err = __skb_grow(skb, linear);
	if (err)
		goto free;

	skb->len = len;
	skb->data_len = len - linear;
	skb->truesize += skb->data_len;

	for (i = 1; i < it->nr_segs; i++) {
		size_t fragsz = it->iov[i].iov_len;
		unsigned long offset;
		struct page *page;
		void *data;

		if (fragsz == 0 || fragsz > PAGE_SIZE) {
			err = -EINVAL;
			goto free;
		}

		local_bh_disable();
		data = napi_alloc_frag(fragsz);
		local_bh_enable();
		if (!data) {
			err = -ENOMEM;
			goto free;
		}

		page = virt_to_head_page(data);
		offset = data - page_address(page);
		skb_fill_page_desc(skb, i - 1, page, offset, fragsz);
	}

	return skb;
free:
	/* frees skb and all frags allocated with napi_alloc_frag() */
	napi_free_frags(&tfile->napi);
	return ERR_PTR(err);
}

/* prepad is the amount to reserve at front.  len is length after that.
 * linear is a hint as to how much to copy (usually headers). */
static struct sk_buff *tun_alloc_skb(struct tun_file *tfile,
				     size_t prepad, size_t len,
				     size_t linear, int noblock)
{
	struct sock *sk = tfile->socket.sk;
	struct sk_buff *skb;
	int err;

	/* Under a page?  Don't bother with paged skb. */
	if (prepad + len < PAGE_SIZE || !linear)
		linear = len;

	skb = sock_alloc_send_pskb(sk, prepad + linear, len - linear, noblock,
				   &err, 0);
	if (!skb)
		return ERR_PTR(err);

	skb_reserve(skb, prepad);
	skb_put(skb, linear);
	skb->data_len = len - linear;
	skb->len += len - linear;

	return skb;
}

static void tun_rx_batched(struct tun_struct *tun, struct tun_file *tfile,
			   struct sk_buff *skb, int more)
{
	struct sk_buff_head *queue = &tfile->sk.sk_write_queue;
	struct sk_buff_head process_queue;
	u32 rx_batched = tun->rx_batched;
	bool rcv = false;

	if (!rx_batched || (!more && skb_queue_empty(queue))) {
		local_bh_disable();
		netif_receive_skb(skb);
		local_bh_enable();
		return;
	}

	spin_lock(&queue->lock);
	if (!more || skb_queue_len(queue) == rx_batched) {
		__skb_queue_head_init(&process_queue);
		skb_queue_splice_tail_init(queue, &process_queue);
		rcv = true;
	} else {
		__skb_queue_tail(queue, skb);
	}
	spin_unlock(&queue->lock);

	if (rcv) {
		struct sk_buff *nskb;

		local_bh_disable();
		while ((nskb = __skb_dequeue(&process_queue)))
			netif_receive_skb(nskb);
		netif_receive_skb(skb);
		local_bh_enable();
	}
}

static bool tun_can_build_skb(struct tun_struct *tun, struct tun_file *tfile,
			      int len, int noblock, bool zerocopy)
{
	if ((tun->flags & TUN_TYPE_MASK) != IFF_TAP)
		return false;

	if (tfile->socket.sk->sk_sndbuf != INT_MAX)
		return false;

	if (!noblock)
		return false;

	if (zerocopy)
		return false;

	if (SKB_DATA_ALIGN(len + TUN_RX_PAD) +
	    SKB_DATA_ALIGN(sizeof(struct skb_shared_info)) > PAGE_SIZE)
		return false;

	return true;
}

static struct sk_buff *tun_build_skb(struct tun_struct *tun,
				     struct tun_file *tfile,
				     struct iov_iter *from,
				     struct virtio_net_hdr *hdr,
				     int len, int *skb_xdp)
{
	struct page_frag *alloc_frag = &current->task_frag;
	struct sk_buff *skb;
	struct bpf_prog *xdp_prog;
	int buflen = SKB_DATA_ALIGN(sizeof(struct skb_shared_info));
	unsigned int delta = 0;
	char *buf;
	size_t copied;
	bool xdp_xmit = false;
	int err, pad = TUN_RX_PAD;

	rcu_read_lock();
	xdp_prog = rcu_dereference(tun->xdp_prog);
	if (xdp_prog)
		pad += TUN_HEADROOM;
	buflen += SKB_DATA_ALIGN(len + pad);
	rcu_read_unlock();

	alloc_frag->offset = ALIGN((u64)alloc_frag->offset, SMP_CACHE_BYTES);
	if (unlikely(!skb_page_frag_refill(buflen, alloc_frag, GFP_KERNEL)))
		return ERR_PTR(-ENOMEM);

	buf = (char *)page_address(alloc_frag->page) + alloc_frag->offset;
	copied = copy_page_from_iter(alloc_frag->page,
				     alloc_frag->offset + pad,
				     len, from);
	if (copied != len)
		return ERR_PTR(-EFAULT);

	/* There's a small window that XDP may be set after the check
	 * of xdp_prog above, this should be rare and for simplicity
	 * we do XDP on skb in case the headroom is not enough.
	 */
	if (hdr->gso_type || !xdp_prog)
		*skb_xdp = 1;
	else
		*skb_xdp = 0;

	rcu_read_lock();
	xdp_prog = rcu_dereference(tun->xdp_prog);
	if (xdp_prog && !*skb_xdp) {
		struct xdp_buff xdp;
		void *orig_data;
		u32 act;

		xdp.data_hard_start = buf;
		xdp.data = buf + pad;
		xdp_set_data_meta_invalid(&xdp);
		xdp.data_end = xdp.data + len;
		xdp.rxq = &tfile->xdp_rxq;
		orig_data = xdp.data;
		act = bpf_prog_run_xdp(xdp_prog, &xdp);

		switch (act) {
		case XDP_REDIRECT:
			get_page(alloc_frag->page);
			alloc_frag->offset += buflen;
			++tfile->xdp_pending_pkts;
			err = xdp_do_redirect(tun->dev, &xdp, xdp_prog);
			if (err)
				goto err_redirect;
			rcu_read_unlock();
			return NULL;
		case XDP_TX:
			xdp_xmit = true;
			/* fall through */
		case XDP_PASS:
			delta = orig_data - xdp.data;
			break;
		default:
			bpf_warn_invalid_xdp_action(act);
			/* fall through */
		case XDP_ABORTED:
			trace_xdp_exception(tun->dev, xdp_prog, act);
			/* fall through */
		case XDP_DROP:
			goto err_xdp;
		}
	}

	skb = build_skb(buf, buflen);
	if (!skb) {
		rcu_read_unlock();
		return ERR_PTR(-ENOMEM);
	}

	skb_reserve(skb, pad - delta);
	skb_put(skb, len + delta);
	get_page(alloc_frag->page);
	alloc_frag->offset += buflen;

	if (xdp_xmit) {
		skb->dev = tun->dev;
		generic_xdp_tx(skb, xdp_prog);
		rcu_read_unlock();
		return NULL;
	}

	rcu_read_unlock();

	return skb;

err_redirect:
	put_page(alloc_frag->page);
err_xdp:
	rcu_read_unlock();
	this_cpu_inc(tun->pcpu_stats->rx_dropped);
	return NULL;
}

/* Get packet from user space buffer */
static ssize_t tun_get_user(struct tun_struct *tun, struct tun_file *tfile,
			    void *msg_control, struct iov_iter *from,
			    int noblock, bool more)
{
	struct tun_pi pi = { 0, cpu_to_be16(ETH_P_IP) };
	struct sk_buff *skb;
	size_t total_len = iov_iter_count(from);
	size_t len = total_len, align = tun->align, linear;
	struct virtio_net_hdr gso = { 0 };
	struct tun_pcpu_stats *stats;
	int good_linear;
	int copylen;
	bool zerocopy = false;
	int err;
	u32 rxhash = 0;
	int skb_xdp = 1;
	bool frags = tun_napi_frags_enabled(tun);

	if (!(tun->dev->flags & IFF_UP))
		return -EIO;

	if (!(tun->flags & IFF_NO_PI)) {
		if (len < sizeof(pi))
			return -EINVAL;
		len -= sizeof(pi);

		if (!copy_from_iter_full(&pi, sizeof(pi), from))
			return -EFAULT;
	}

	if (tun->flags & IFF_VNET_HDR) {
		int vnet_hdr_sz = READ_ONCE(tun->vnet_hdr_sz);

		if (len < vnet_hdr_sz)
			return -EINVAL;
		len -= vnet_hdr_sz;

		if (!copy_from_iter_full(&gso, sizeof(gso), from))
			return -EFAULT;

		if ((gso.flags & VIRTIO_NET_HDR_F_NEEDS_CSUM) &&
		    tun16_to_cpu(tun, gso.csum_start) + tun16_to_cpu(tun, gso.csum_offset) + 2 > tun16_to_cpu(tun, gso.hdr_len))
			gso.hdr_len = cpu_to_tun16(tun, tun16_to_cpu(tun, gso.csum_start) + tun16_to_cpu(tun, gso.csum_offset) + 2);

		if (tun16_to_cpu(tun, gso.hdr_len) > len)
			return -EINVAL;
		iov_iter_advance(from, vnet_hdr_sz - sizeof(gso));
	}

	if ((tun->flags & TUN_TYPE_MASK) == IFF_TAP) {
		align += NET_IP_ALIGN;
		if (unlikely(len < ETH_HLEN ||
			     (gso.hdr_len && tun16_to_cpu(tun, gso.hdr_len) < ETH_HLEN)))
			return -EINVAL;
	}

	good_linear = SKB_MAX_HEAD(align);

	if (msg_control) {
		struct iov_iter i = *from;

		/* There are 256 bytes to be copied in skb, so there is
		 * enough room for skb expand head in case it is used.
		 * The rest of the buffer is mapped from userspace.
		 */
		copylen = gso.hdr_len ? tun16_to_cpu(tun, gso.hdr_len) : GOODCOPY_LEN;
		if (copylen > good_linear)
			copylen = good_linear;
		linear = copylen;
		iov_iter_advance(&i, copylen);
		if (iov_iter_npages(&i, INT_MAX) <= MAX_SKB_FRAGS)
			zerocopy = true;
	}

	if (!frags && tun_can_build_skb(tun, tfile, len, noblock, zerocopy)) {
		/* For the packet that is not easy to be processed
		 * (e.g gso or jumbo packet), we will do it at after
		 * skb was created with generic XDP routine.
		 */
		skb = tun_build_skb(tun, tfile, from, &gso, len, &skb_xdp);
		if (IS_ERR(skb)) {
			this_cpu_inc(tun->pcpu_stats->rx_dropped);
			return PTR_ERR(skb);
		}
		if (!skb)
			return total_len;
	} else {
		if (!zerocopy) {
			copylen = len;
			if (tun16_to_cpu(tun, gso.hdr_len) > good_linear)
				linear = good_linear;
			else
				linear = tun16_to_cpu(tun, gso.hdr_len);
		}

		if (frags) {
			mutex_lock(&tfile->napi_mutex);
			skb = tun_napi_alloc_frags(tfile, copylen, from);
			/* tun_napi_alloc_frags() enforces a layout for the skb.
			 * If zerocopy is enabled, then this layout will be
			 * overwritten by zerocopy_sg_from_iter().
			 */
			zerocopy = false;
		} else {
			skb = tun_alloc_skb(tfile, align, copylen, linear,
					    noblock);
		}

		if (IS_ERR(skb)) {
			if (PTR_ERR(skb) != -EAGAIN)
				this_cpu_inc(tun->pcpu_stats->rx_dropped);
			if (frags)
				mutex_unlock(&tfile->napi_mutex);
			return PTR_ERR(skb);
		}

		if (zerocopy)
			err = zerocopy_sg_from_iter(skb, from);
		else
			err = skb_copy_datagram_from_iter(skb, 0, from, len);

		if (err) {
			this_cpu_inc(tun->pcpu_stats->rx_dropped);
			kfree_skb(skb);
			if (frags) {
				tfile->napi.skb = NULL;
				mutex_unlock(&tfile->napi_mutex);
			}

			return -EFAULT;
		}
	}

	if (virtio_net_hdr_to_skb(skb, &gso, tun_is_little_endian(tun))) {
		this_cpu_inc(tun->pcpu_stats->rx_frame_errors);
		kfree_skb(skb);
		if (frags) {
			tfile->napi.skb = NULL;
			mutex_unlock(&tfile->napi_mutex);
		}

		return -EINVAL;
	}

	switch (tun->flags & TUN_TYPE_MASK) {
	case IFF_TUN:
		if (tun->flags & IFF_NO_PI) {
			u8 ip_version = skb->len ? (skb->data[0] >> 4) : 0;

			switch (ip_version) {
			case 4:
				pi.proto = htons(ETH_P_IP);
				break;
			case 6:
				pi.proto = htons(ETH_P_IPV6);
				break;
			default:
				this_cpu_inc(tun->pcpu_stats->rx_dropped);
				kfree_skb(skb);
				return -EINVAL;
			}
		}

		skb_reset_mac_header(skb);
		skb->protocol = pi.proto;
		skb->dev = tun->dev;
		break;
	case IFF_TAP:
		if (!frags)
			skb->protocol = eth_type_trans(skb, tun->dev);
		break;
	}

	/* copy skb_ubuf_info for callback when skb has no error */
	if (zerocopy) {
		skb_shinfo(skb)->destructor_arg = msg_control;
		skb_shinfo(skb)->tx_flags |= SKBTX_DEV_ZEROCOPY;
		skb_shinfo(skb)->tx_flags |= SKBTX_SHARED_FRAG;
	} else if (msg_control) {
		struct ubuf_info *uarg = msg_control;
		uarg->callback(uarg, false);
	}

	skb_reset_network_header(skb);
	skb_probe_transport_header(skb, 0);

	if (skb_xdp) {
		struct bpf_prog *xdp_prog;
		int ret;

		rcu_read_lock();
		xdp_prog = rcu_dereference(tun->xdp_prog);
		if (xdp_prog) {
			ret = do_xdp_generic(xdp_prog, skb);
			if (ret != XDP_PASS) {
				rcu_read_unlock();
				return total_len;
			}
		}
		rcu_read_unlock();
	}

	rcu_read_lock();
	if (!rcu_dereference(tun->steering_prog))
		rxhash = __skb_get_hash_symmetric(skb);
	rcu_read_unlock();

	if (frags) {
		/* Exercise flow dissector code path. */
		u32 headlen = eth_get_headlen(skb->data, skb_headlen(skb));

		if (unlikely(headlen > skb_headlen(skb))) {
			this_cpu_inc(tun->pcpu_stats->rx_dropped);
			napi_free_frags(&tfile->napi);
			mutex_unlock(&tfile->napi_mutex);
			WARN_ON(1);
			return -ENOMEM;
		}

		local_bh_disable();
		napi_gro_frags(&tfile->napi);
		local_bh_enable();
		mutex_unlock(&tfile->napi_mutex);
	} else if (tfile->napi_enabled) {
		struct sk_buff_head *queue = &tfile->sk.sk_write_queue;
		int queue_len;

		spin_lock_bh(&queue->lock);
		__skb_queue_tail(queue, skb);
		queue_len = skb_queue_len(queue);
		spin_unlock(&queue->lock);

		if (!more || queue_len > NAPI_POLL_WEIGHT)
			napi_schedule(&tfile->napi);

		local_bh_enable();
	} else if (!IS_ENABLED(CONFIG_4KSTACKS)) {
		tun_rx_batched(tun, tfile, skb, more);
	} else {
		netif_rx_ni(skb);
	}

	stats = get_cpu_ptr(tun->pcpu_stats);
	u64_stats_update_begin(&stats->syncp);
	stats->rx_packets++;
	stats->rx_bytes += len;
	u64_stats_update_end(&stats->syncp);
	put_cpu_ptr(stats);

	if (rxhash)
		tun_flow_update(tun, rxhash, tfile);

	return total_len;
}

static ssize_t tun_chr_write_iter(struct kiocb *iocb, struct iov_iter *from)
{
	struct file *file = iocb->ki_filp;
	struct tun_file *tfile = file->private_data;
	struct tun_struct *tun = tun_get(tfile);
	ssize_t result;

	if (!tun)
		return -EBADFD;

	result = tun_get_user(tun, tfile, NULL, from,
			      file->f_flags & O_NONBLOCK, false);

	if (tfile->xdp_pending_pkts) {
		tfile->xdp_pending_pkts = 0;
		xdp_do_flush_map();
	}

	tun_put(tun);
	return result;
}

static ssize_t tun_put_user_xdp(struct tun_struct *tun,
				struct tun_file *tfile,
				struct xdp_buff *xdp,
				struct iov_iter *iter)
{
	int vnet_hdr_sz = 0;
	size_t size = xdp->data_end - xdp->data;
	struct tun_pcpu_stats *stats;
	size_t ret;

	if (tun->flags & IFF_VNET_HDR) {
		struct virtio_net_hdr gso = { 0 };

		vnet_hdr_sz = READ_ONCE(tun->vnet_hdr_sz);
		if (unlikely(iov_iter_count(iter) < vnet_hdr_sz))
			return -EINVAL;
		if (unlikely(copy_to_iter(&gso, sizeof(gso), iter) !=
			     sizeof(gso)))
			return -EFAULT;
		iov_iter_advance(iter, vnet_hdr_sz - sizeof(gso));
	}

	ret = copy_to_iter(xdp->data, size, iter) + vnet_hdr_sz;

	stats = get_cpu_ptr(tun->pcpu_stats);
	u64_stats_update_begin(&stats->syncp);
	stats->tx_packets++;
	stats->tx_bytes += ret;
	u64_stats_update_end(&stats->syncp);
	put_cpu_ptr(tun->pcpu_stats);

	return ret;
}

/* Put packet to the user space buffer */
static ssize_t tun_put_user(struct tun_struct *tun,
			    struct tun_file *tfile,
			    struct sk_buff *skb,
			    struct iov_iter *iter)
{
	struct tun_pi pi = { 0, skb->protocol };
	struct tun_pcpu_stats *stats;
	ssize_t total;
	int vlan_offset = 0;
	int vlan_hlen = 0;
	int vnet_hdr_sz = 0;

	if (skb_vlan_tag_present(skb))
		vlan_hlen = VLAN_HLEN;

	if (tun->flags & IFF_VNET_HDR)
		vnet_hdr_sz = READ_ONCE(tun->vnet_hdr_sz);

	total = skb->len + vlan_hlen + vnet_hdr_sz;

	if (!(tun->flags & IFF_NO_PI)) {
		if (iov_iter_count(iter) < sizeof(pi))
			return -EINVAL;

		total += sizeof(pi);
		if (iov_iter_count(iter) < total) {
			/* Packet will be striped */
			pi.flags |= TUN_PKT_STRIP;
		}

		if (copy_to_iter(&pi, sizeof(pi), iter) != sizeof(pi))
			return -EFAULT;
	}

	if (vnet_hdr_sz) {
		struct virtio_net_hdr gso;

		if (iov_iter_count(iter) < vnet_hdr_sz)
			return -EINVAL;

		if (virtio_net_hdr_from_skb(skb, &gso,
					    tun_is_little_endian(tun), true)) {
			struct skb_shared_info *sinfo = skb_shinfo(skb);
			pr_err("unexpected GSO type: "
			       "0x%x, gso_size %d, hdr_len %d\n",
			       sinfo->gso_type, tun16_to_cpu(tun, gso.gso_size),
			       tun16_to_cpu(tun, gso.hdr_len));
			print_hex_dump(KERN_ERR, "tun: ",
				       DUMP_PREFIX_NONE,
				       16, 1, skb->head,
				       min((int)tun16_to_cpu(tun, gso.hdr_len), 64), true);
			WARN_ON_ONCE(1);
			return -EINVAL;
		}

		if (copy_to_iter(&gso, sizeof(gso), iter) != sizeof(gso))
			return -EFAULT;

		iov_iter_advance(iter, vnet_hdr_sz - sizeof(gso));
	}

	if (vlan_hlen) {
		int ret;
		struct veth veth;

		veth.h_vlan_proto = skb->vlan_proto;
		veth.h_vlan_TCI = htons(skb_vlan_tag_get(skb));

		vlan_offset = offsetof(struct vlan_ethhdr, h_vlan_proto);

		ret = skb_copy_datagram_iter(skb, 0, iter, vlan_offset);
		if (ret || !iov_iter_count(iter))
			goto done;

		ret = copy_to_iter(&veth, sizeof(veth), iter);
		if (ret != sizeof(veth) || !iov_iter_count(iter))
			goto done;
	}

	skb_copy_datagram_iter(skb, vlan_offset, iter, skb->len - vlan_offset);

done:
	/* caller is in process context, */
	stats = get_cpu_ptr(tun->pcpu_stats);
	u64_stats_update_begin(&stats->syncp);
	stats->tx_packets++;
	stats->tx_bytes += skb->len + vlan_hlen;
	u64_stats_update_end(&stats->syncp);
	put_cpu_ptr(tun->pcpu_stats);

	return total;
}

static void *tun_ring_recv(struct tun_file *tfile, int noblock, int *err)
{
	DECLARE_WAITQUEUE(wait, current);
	void *ptr = NULL;
	int error = 0;

	ptr = ptr_ring_consume(&tfile->tx_ring);
	if (ptr)
		goto out;
	if (noblock) {
		error = -EAGAIN;
		goto out;
	}

	add_wait_queue(&tfile->wq.wait, &wait);
	current->state = TASK_INTERRUPTIBLE;

	while (1) {
		ptr = ptr_ring_consume(&tfile->tx_ring);
		if (ptr)
			break;
		if (signal_pending(current)) {
			error = -ERESTARTSYS;
			break;
		}
		if (tfile->socket.sk->sk_shutdown & RCV_SHUTDOWN) {
			error = -EFAULT;
			break;
		}

		schedule();
	}

	current->state = TASK_RUNNING;
	remove_wait_queue(&tfile->wq.wait, &wait);

out:
	*err = error;
	return ptr;
}

static ssize_t tun_do_read(struct tun_struct *tun, struct tun_file *tfile,
			   struct iov_iter *to,
			   int noblock, void *ptr)
{
	ssize_t ret;
	int err;

	tun_debug(KERN_INFO, tun, "tun_do_read\n");

	if (!iov_iter_count(to)) {
<<<<<<< HEAD
		if (skb)
			kfree_skb(skb);
=======
		tun_ptr_free(ptr);
>>>>>>> 03a0dded
		return 0;
	}

	if (!ptr) {
		/* Read frames from ring */
		ptr = tun_ring_recv(tfile, noblock, &err);
		if (!ptr)
			return err;
	}

	if (tun_is_xdp_buff(ptr)) {
		struct xdp_buff *xdp = tun_ptr_to_xdp(ptr);

		ret = tun_put_user_xdp(tun, tfile, xdp, to);
		put_page(virt_to_head_page(xdp->data));
	} else {
		struct sk_buff *skb = ptr;

		ret = tun_put_user(tun, tfile, skb, to);
		if (unlikely(ret < 0))
			kfree_skb(skb);
		else
			consume_skb(skb);
	}

	return ret;
}

static ssize_t tun_chr_read_iter(struct kiocb *iocb, struct iov_iter *to)
{
	struct file *file = iocb->ki_filp;
	struct tun_file *tfile = file->private_data;
	struct tun_struct *tun = tun_get(tfile);
	ssize_t len = iov_iter_count(to), ret;

	if (!tun)
		return -EBADFD;
	ret = tun_do_read(tun, tfile, to, file->f_flags & O_NONBLOCK, NULL);
	ret = min_t(ssize_t, ret, len);
	if (ret > 0)
		iocb->ki_pos = ret;
	tun_put(tun);
	return ret;
}

static void tun_prog_free(struct rcu_head *rcu)
{
	struct tun_prog *prog = container_of(rcu, struct tun_prog, rcu);

	bpf_prog_destroy(prog->prog);
	kfree(prog);
}

static int __tun_set_ebpf(struct tun_struct *tun,
			  struct tun_prog __rcu **prog_p,
			  struct bpf_prog *prog)
{
	struct tun_prog *old, *new = NULL;

	if (prog) {
		new = kmalloc(sizeof(*new), GFP_KERNEL);
		if (!new)
			return -ENOMEM;
		new->prog = prog;
	}

	spin_lock_bh(&tun->lock);
	old = rcu_dereference_protected(*prog_p,
					lockdep_is_held(&tun->lock));
	rcu_assign_pointer(*prog_p, new);
	spin_unlock_bh(&tun->lock);

	if (old)
		call_rcu(&old->rcu, tun_prog_free);

	return 0;
}

static void tun_free_netdev(struct net_device *dev)
{
	struct tun_struct *tun = netdev_priv(dev);

	BUG_ON(!(list_empty(&tun->disabled)));
	free_percpu(tun->pcpu_stats);
	tun_flow_uninit(tun);
	security_tun_dev_free_security(tun->security);
	__tun_set_ebpf(tun, &tun->steering_prog, NULL);
	__tun_set_ebpf(tun, &tun->filter_prog, NULL);
}

static void tun_setup(struct net_device *dev)
{
	struct tun_struct *tun = netdev_priv(dev);

	tun->owner = INVALID_UID;
	tun->group = INVALID_GID;

	dev->ethtool_ops = &tun_ethtool_ops;
	dev->needs_free_netdev = true;
	dev->priv_destructor = tun_free_netdev;
	/* We prefer our own queue length */
	dev->tx_queue_len = TUN_READQ_SIZE;
}

/* Trivial set of netlink ops to allow deleting tun or tap
 * device with netlink.
 */
static int tun_validate(struct nlattr *tb[], struct nlattr *data[],
			struct netlink_ext_ack *extack)
{
	return -EINVAL;
}

static struct rtnl_link_ops tun_link_ops __read_mostly = {
	.kind		= DRV_NAME,
	.priv_size	= sizeof(struct tun_struct),
	.setup		= tun_setup,
	.validate	= tun_validate,
};

static void tun_sock_write_space(struct sock *sk)
{
	struct tun_file *tfile;
	wait_queue_head_t *wqueue;

	if (!sock_writeable(sk))
		return;

	if (!test_and_clear_bit(SOCKWQ_ASYNC_NOSPACE, &sk->sk_socket->flags))
		return;

	wqueue = sk_sleep(sk);
	if (wqueue && waitqueue_active(wqueue))
		wake_up_interruptible_sync_poll(wqueue, EPOLLOUT |
						EPOLLWRNORM | EPOLLWRBAND);

	tfile = container_of(sk, struct tun_file, sk);
	kill_fasync(&tfile->fasync, SIGIO, POLL_OUT);
}

static int tun_sendmsg(struct socket *sock, struct msghdr *m, size_t total_len)
{
	int ret;
	struct tun_file *tfile = container_of(sock, struct tun_file, socket);
	struct tun_struct *tun = tun_get(tfile);

	if (!tun)
		return -EBADFD;

	ret = tun_get_user(tun, tfile, m->msg_control, &m->msg_iter,
			   m->msg_flags & MSG_DONTWAIT,
			   m->msg_flags & MSG_MORE);

	if (tfile->xdp_pending_pkts >= NAPI_POLL_WEIGHT ||
	    !(m->msg_flags & MSG_MORE)) {
		tfile->xdp_pending_pkts = 0;
		xdp_do_flush_map();
	}

	tun_put(tun);
	return ret;
}

static int tun_recvmsg(struct socket *sock, struct msghdr *m, size_t total_len,
		       int flags)
{
	struct tun_file *tfile = container_of(sock, struct tun_file, socket);
	struct tun_struct *tun = tun_get(tfile);
<<<<<<< HEAD
	struct sk_buff *skb = m->msg_control;
=======
	void *ptr = m->msg_control;
>>>>>>> 03a0dded
	int ret;

	if (!tun) {
		ret = -EBADFD;
<<<<<<< HEAD
		goto out_free_skb;
=======
		goto out_free;
>>>>>>> 03a0dded
	}

	if (flags & ~(MSG_DONTWAIT|MSG_TRUNC|MSG_ERRQUEUE)) {
		ret = -EINVAL;
		goto out_put_tun;
	}
	if (flags & MSG_ERRQUEUE) {
		ret = sock_recv_errqueue(sock->sk, m, total_len,
					 SOL_PACKET, TUN_TX_TIMESTAMP);
		goto out;
	}
<<<<<<< HEAD
	ret = tun_do_read(tun, tfile, &m->msg_iter, flags & MSG_DONTWAIT, skb);
=======
	ret = tun_do_read(tun, tfile, &m->msg_iter, flags & MSG_DONTWAIT, ptr);
>>>>>>> 03a0dded
	if (ret > (ssize_t)total_len) {
		m->msg_flags |= MSG_TRUNC;
		ret = flags & MSG_TRUNC ? ret : total_len;
	}
out:
	tun_put(tun);
	return ret;

out_put_tun:
	tun_put(tun);
<<<<<<< HEAD
out_free_skb:
	if (skb)
		kfree_skb(skb);
	return ret;
=======
out_free:
	tun_ptr_free(ptr);
	return ret;
}

static int tun_ptr_peek_len(void *ptr)
{
	if (likely(ptr)) {
		if (tun_is_xdp_buff(ptr)) {
			struct xdp_buff *xdp = tun_ptr_to_xdp(ptr);

			return xdp->data_end - xdp->data;
		}
		return __skb_array_len_with_tag(ptr);
	} else {
		return 0;
	}
>>>>>>> 03a0dded
}

static int tun_peek_len(struct socket *sock)
{
	struct tun_file *tfile = container_of(sock, struct tun_file, socket);
	struct tun_struct *tun;
	int ret = 0;

	tun = tun_get(tfile);
	if (!tun)
		return 0;

	ret = PTR_RING_PEEK_CALL(&tfile->tx_ring, tun_ptr_peek_len);
	tun_put(tun);

	return ret;
}

/* Ops structure to mimic raw sockets with tun */
static const struct proto_ops tun_socket_ops = {
	.peek_len = tun_peek_len,
	.sendmsg = tun_sendmsg,
	.recvmsg = tun_recvmsg,
};

static struct proto tun_proto = {
	.name		= "tun",
	.owner		= THIS_MODULE,
	.obj_size	= sizeof(struct tun_file),
};

static int tun_flags(struct tun_struct *tun)
{
	return tun->flags & (TUN_FEATURES | IFF_PERSIST | IFF_TUN | IFF_TAP);
}

static ssize_t tun_show_flags(struct device *dev, struct device_attribute *attr,
			      char *buf)
{
	struct tun_struct *tun = netdev_priv(to_net_dev(dev));
	return sprintf(buf, "0x%x\n", tun_flags(tun));
}

static ssize_t tun_show_owner(struct device *dev, struct device_attribute *attr,
			      char *buf)
{
	struct tun_struct *tun = netdev_priv(to_net_dev(dev));
	return uid_valid(tun->owner)?
		sprintf(buf, "%u\n",
			from_kuid_munged(current_user_ns(), tun->owner)):
		sprintf(buf, "-1\n");
}

static ssize_t tun_show_group(struct device *dev, struct device_attribute *attr,
			      char *buf)
{
	struct tun_struct *tun = netdev_priv(to_net_dev(dev));
	return gid_valid(tun->group) ?
		sprintf(buf, "%u\n",
			from_kgid_munged(current_user_ns(), tun->group)):
		sprintf(buf, "-1\n");
}

static DEVICE_ATTR(tun_flags, 0444, tun_show_flags, NULL);
static DEVICE_ATTR(owner, 0444, tun_show_owner, NULL);
static DEVICE_ATTR(group, 0444, tun_show_group, NULL);

static struct attribute *tun_dev_attrs[] = {
	&dev_attr_tun_flags.attr,
	&dev_attr_owner.attr,
	&dev_attr_group.attr,
	NULL
};

static const struct attribute_group tun_attr_group = {
	.attrs = tun_dev_attrs
};

static int tun_set_iff(struct net *net, struct file *file, struct ifreq *ifr)
{
	struct tun_struct *tun;
	struct tun_file *tfile = file->private_data;
	struct net_device *dev;
	int err;

	if (tfile->detached)
		return -EINVAL;

	if ((ifr->ifr_flags & IFF_NAPI_FRAGS)) {
		if (!capable(CAP_NET_ADMIN))
			return -EPERM;

		if (!(ifr->ifr_flags & IFF_NAPI) ||
		    (ifr->ifr_flags & TUN_TYPE_MASK) != IFF_TAP)
			return -EINVAL;
	}

	dev = __dev_get_by_name(net, ifr->ifr_name);
	if (dev) {
		if (ifr->ifr_flags & IFF_TUN_EXCL)
			return -EBUSY;
		if ((ifr->ifr_flags & IFF_TUN) && dev->netdev_ops == &tun_netdev_ops)
			tun = netdev_priv(dev);
		else if ((ifr->ifr_flags & IFF_TAP) && dev->netdev_ops == &tap_netdev_ops)
			tun = netdev_priv(dev);
		else
			return -EINVAL;

		if (!!(ifr->ifr_flags & IFF_MULTI_QUEUE) !=
		    !!(tun->flags & IFF_MULTI_QUEUE))
			return -EINVAL;

		if (tun_not_capable(tun))
			return -EPERM;
		err = security_tun_dev_open(tun->security);
		if (err < 0)
			return err;

		err = tun_attach(tun, file, ifr->ifr_flags & IFF_NOFILTER,
				 ifr->ifr_flags & IFF_NAPI);
		if (err < 0)
			return err;

		if (tun->flags & IFF_MULTI_QUEUE &&
		    (tun->numqueues + tun->numdisabled > 1)) {
			/* One or more queue has already been attached, no need
			 * to initialize the device again.
			 */
			return 0;
		}
	}
	else {
		char *name;
		unsigned long flags = 0;
		int queues = ifr->ifr_flags & IFF_MULTI_QUEUE ?
			     MAX_TAP_QUEUES : 1;

		if (!ns_capable(net->user_ns, CAP_NET_ADMIN))
			return -EPERM;
		err = security_tun_dev_create();
		if (err < 0)
			return err;

		/* Set dev type */
		if (ifr->ifr_flags & IFF_TUN) {
			/* TUN device */
			flags |= IFF_TUN;
			name = "tun%d";
		} else if (ifr->ifr_flags & IFF_TAP) {
			/* TAP device */
			flags |= IFF_TAP;
			name = "tap%d";
		} else
			return -EINVAL;

		if (*ifr->ifr_name)
			name = ifr->ifr_name;

		dev = alloc_netdev_mqs(sizeof(struct tun_struct), name,
				       NET_NAME_UNKNOWN, tun_setup, queues,
				       queues);

		if (!dev)
			return -ENOMEM;
		err = dev_get_valid_name(net, dev, name);
		if (err < 0)
			goto err_free_dev;

		dev_net_set(dev, net);
		dev->rtnl_link_ops = &tun_link_ops;
		dev->ifindex = tfile->ifindex;
		dev->sysfs_groups[0] = &tun_attr_group;

		tun = netdev_priv(dev);
		tun->dev = dev;
		tun->flags = flags;
		tun->txflt.count = 0;
		tun->vnet_hdr_sz = sizeof(struct virtio_net_hdr);

		tun->align = NET_SKB_PAD;
		tun->filter_attached = false;
		tun->sndbuf = tfile->socket.sk->sk_sndbuf;
		tun->rx_batched = 0;
		RCU_INIT_POINTER(tun->steering_prog, NULL);

		tun->pcpu_stats = netdev_alloc_pcpu_stats(struct tun_pcpu_stats);
		if (!tun->pcpu_stats) {
			err = -ENOMEM;
			goto err_free_dev;
		}

		spin_lock_init(&tun->lock);

		err = security_tun_dev_alloc_security(&tun->security);
		if (err < 0)
			goto err_free_stat;

		tun_net_init(dev);
		tun_flow_init(tun);

		dev->hw_features = NETIF_F_SG | NETIF_F_FRAGLIST |
				   TUN_USER_FEATURES | NETIF_F_HW_VLAN_CTAG_TX |
				   NETIF_F_HW_VLAN_STAG_TX;
		dev->features = dev->hw_features | NETIF_F_LLTX;
		dev->vlan_features = dev->features &
				     ~(NETIF_F_HW_VLAN_CTAG_TX |
				       NETIF_F_HW_VLAN_STAG_TX);

		INIT_LIST_HEAD(&tun->disabled);
		err = tun_attach(tun, file, false, ifr->ifr_flags & IFF_NAPI);
		if (err < 0)
			goto err_free_flow;

		err = register_netdevice(tun->dev);
		if (err < 0)
			goto err_detach;
	}

	netif_carrier_on(tun->dev);

	tun_debug(KERN_INFO, tun, "tun_set_iff\n");

	tun->flags = (tun->flags & ~TUN_FEATURES) |
		(ifr->ifr_flags & TUN_FEATURES);

	/* Make sure persistent devices do not get stuck in
	 * xoff state.
	 */
	if (netif_running(tun->dev))
		netif_tx_wake_all_queues(tun->dev);

	strcpy(ifr->ifr_name, tun->dev->name);
	return 0;

err_detach:
	tun_detach_all(dev);
	/* register_netdevice() already called tun_free_netdev() */
	goto err_free_dev;

err_free_flow:
	tun_flow_uninit(tun);
	security_tun_dev_free_security(tun->security);
err_free_stat:
	free_percpu(tun->pcpu_stats);
err_free_dev:
	free_netdev(dev);
	return err;
}

static void tun_get_iff(struct net *net, struct tun_struct *tun,
		       struct ifreq *ifr)
{
	tun_debug(KERN_INFO, tun, "tun_get_iff\n");

	strcpy(ifr->ifr_name, tun->dev->name);

	ifr->ifr_flags = tun_flags(tun);

}

/* This is like a cut-down ethtool ops, except done via tun fd so no
 * privs required. */
static int set_offload(struct tun_struct *tun, unsigned long arg)
{
	netdev_features_t features = 0;

	if (arg & TUN_F_CSUM) {
		features |= NETIF_F_HW_CSUM;
		arg &= ~TUN_F_CSUM;

		if (arg & (TUN_F_TSO4|TUN_F_TSO6)) {
			if (arg & TUN_F_TSO_ECN) {
				features |= NETIF_F_TSO_ECN;
				arg &= ~TUN_F_TSO_ECN;
			}
			if (arg & TUN_F_TSO4)
				features |= NETIF_F_TSO;
			if (arg & TUN_F_TSO6)
				features |= NETIF_F_TSO6;
			arg &= ~(TUN_F_TSO4|TUN_F_TSO6);
		}

		arg &= ~TUN_F_UFO;
	}

	/* This gives the user a way to test for new features in future by
	 * trying to set them. */
	if (arg)
		return -EINVAL;

	tun->set_features = features;
	tun->dev->wanted_features &= ~TUN_USER_FEATURES;
	tun->dev->wanted_features |= features;
	netdev_update_features(tun->dev);

	return 0;
}

static void tun_detach_filter(struct tun_struct *tun, int n)
{
	int i;
	struct tun_file *tfile;

	for (i = 0; i < n; i++) {
		tfile = rtnl_dereference(tun->tfiles[i]);
		lock_sock(tfile->socket.sk);
		sk_detach_filter(tfile->socket.sk);
		release_sock(tfile->socket.sk);
	}

	tun->filter_attached = false;
}

static int tun_attach_filter(struct tun_struct *tun)
{
	int i, ret = 0;
	struct tun_file *tfile;

	for (i = 0; i < tun->numqueues; i++) {
		tfile = rtnl_dereference(tun->tfiles[i]);
		lock_sock(tfile->socket.sk);
		ret = sk_attach_filter(&tun->fprog, tfile->socket.sk);
		release_sock(tfile->socket.sk);
		if (ret) {
			tun_detach_filter(tun, i);
			return ret;
		}
	}

	tun->filter_attached = true;
	return ret;
}

static void tun_set_sndbuf(struct tun_struct *tun)
{
	struct tun_file *tfile;
	int i;

	for (i = 0; i < tun->numqueues; i++) {
		tfile = rtnl_dereference(tun->tfiles[i]);
		tfile->socket.sk->sk_sndbuf = tun->sndbuf;
	}
}

static int tun_set_queue(struct file *file, struct ifreq *ifr)
{
	struct tun_file *tfile = file->private_data;
	struct tun_struct *tun;
	int ret = 0;

	rtnl_lock();

	if (ifr->ifr_flags & IFF_ATTACH_QUEUE) {
		tun = tfile->detached;
		if (!tun) {
			ret = -EINVAL;
			goto unlock;
		}
		ret = security_tun_dev_attach_queue(tun->security);
		if (ret < 0)
			goto unlock;
		ret = tun_attach(tun, file, false, tun->flags & IFF_NAPI);
	} else if (ifr->ifr_flags & IFF_DETACH_QUEUE) {
		tun = rtnl_dereference(tfile->tun);
		if (!tun || !(tun->flags & IFF_MULTI_QUEUE) || tfile->detached)
			ret = -EINVAL;
		else
			__tun_detach(tfile, false);
	} else
		ret = -EINVAL;

unlock:
	rtnl_unlock();
	return ret;
}

static int tun_set_ebpf(struct tun_struct *tun, struct tun_prog **prog_p,
			void __user *data)
{
	struct bpf_prog *prog;
	int fd;

	if (copy_from_user(&fd, data, sizeof(fd)))
		return -EFAULT;

	if (fd == -1) {
		prog = NULL;
	} else {
		prog = bpf_prog_get_type(fd, BPF_PROG_TYPE_SOCKET_FILTER);
		if (IS_ERR(prog))
			return PTR_ERR(prog);
	}

	return __tun_set_ebpf(tun, prog_p, prog);
}

static long __tun_chr_ioctl(struct file *file, unsigned int cmd,
			    unsigned long arg, int ifreq_len)
{
	struct tun_file *tfile = file->private_data;
	struct tun_struct *tun;
	void __user* argp = (void __user*)arg;
	struct ifreq ifr;
	kuid_t owner;
	kgid_t group;
	int sndbuf;
	int vnet_hdr_sz;
	unsigned int ifindex;
	int le;
	int ret;

	if (cmd == TUNSETIFF || cmd == TUNSETQUEUE || _IOC_TYPE(cmd) == SOCK_IOC_TYPE) {
		if (copy_from_user(&ifr, argp, ifreq_len))
			return -EFAULT;
	} else {
		memset(&ifr, 0, sizeof(ifr));
	}
	if (cmd == TUNGETFEATURES) {
		/* Currently this just means: "what IFF flags are valid?".
		 * This is needed because we never checked for invalid flags on
		 * TUNSETIFF.
		 */
		return put_user(IFF_TUN | IFF_TAP | TUN_FEATURES,
				(unsigned int __user*)argp);
	} else if (cmd == TUNSETQUEUE)
		return tun_set_queue(file, &ifr);

	ret = 0;
	rtnl_lock();

	tun = tun_get(tfile);
	if (cmd == TUNSETIFF) {
		ret = -EEXIST;
		if (tun)
			goto unlock;

		ifr.ifr_name[IFNAMSIZ-1] = '\0';

		ret = tun_set_iff(sock_net(&tfile->sk), file, &ifr);

		if (ret)
			goto unlock;

		if (copy_to_user(argp, &ifr, ifreq_len))
			ret = -EFAULT;
		goto unlock;
	}
	if (cmd == TUNSETIFINDEX) {
		ret = -EPERM;
		if (tun)
			goto unlock;

		ret = -EFAULT;
		if (copy_from_user(&ifindex, argp, sizeof(ifindex)))
			goto unlock;

		ret = 0;
		tfile->ifindex = ifindex;
		goto unlock;
	}

	ret = -EBADFD;
	if (!tun)
		goto unlock;

	tun_debug(KERN_INFO, tun, "tun_chr_ioctl cmd %u\n", cmd);

	ret = 0;
	switch (cmd) {
	case TUNGETIFF:
		tun_get_iff(current->nsproxy->net_ns, tun, &ifr);

		if (tfile->detached)
			ifr.ifr_flags |= IFF_DETACH_QUEUE;
		if (!tfile->socket.sk->sk_filter)
			ifr.ifr_flags |= IFF_NOFILTER;

		if (copy_to_user(argp, &ifr, ifreq_len))
			ret = -EFAULT;
		break;

	case TUNSETNOCSUM:
		/* Disable/Enable checksum */

		/* [unimplemented] */
		tun_debug(KERN_INFO, tun, "ignored: set checksum %s\n",
			  arg ? "disabled" : "enabled");
		break;

	case TUNSETPERSIST:
		/* Disable/Enable persist mode. Keep an extra reference to the
		 * module to prevent the module being unprobed.
		 */
		if (arg && !(tun->flags & IFF_PERSIST)) {
			tun->flags |= IFF_PERSIST;
			__module_get(THIS_MODULE);
		}
		if (!arg && (tun->flags & IFF_PERSIST)) {
			tun->flags &= ~IFF_PERSIST;
			module_put(THIS_MODULE);
		}

		tun_debug(KERN_INFO, tun, "persist %s\n",
			  arg ? "enabled" : "disabled");
		break;

	case TUNSETOWNER:
		/* Set owner of the device */
		owner = make_kuid(current_user_ns(), arg);
		if (!uid_valid(owner)) {
			ret = -EINVAL;
			break;
		}
		tun->owner = owner;
		tun_debug(KERN_INFO, tun, "owner set to %u\n",
			  from_kuid(&init_user_ns, tun->owner));
		break;

	case TUNSETGROUP:
		/* Set group of the device */
		group = make_kgid(current_user_ns(), arg);
		if (!gid_valid(group)) {
			ret = -EINVAL;
			break;
		}
		tun->group = group;
		tun_debug(KERN_INFO, tun, "group set to %u\n",
			  from_kgid(&init_user_ns, tun->group));
		break;

	case TUNSETLINK:
		/* Only allow setting the type when the interface is down */
		if (tun->dev->flags & IFF_UP) {
			tun_debug(KERN_INFO, tun,
				  "Linktype set failed because interface is up\n");
			ret = -EBUSY;
		} else {
			tun->dev->type = (int) arg;
			tun_debug(KERN_INFO, tun, "linktype set to %d\n",
				  tun->dev->type);
			ret = 0;
		}
		break;

#ifdef TUN_DEBUG
	case TUNSETDEBUG:
		tun->debug = arg;
		break;
#endif
	case TUNSETOFFLOAD:
		ret = set_offload(tun, arg);
		break;

	case TUNSETTXFILTER:
		/* Can be set only for TAPs */
		ret = -EINVAL;
		if ((tun->flags & TUN_TYPE_MASK) != IFF_TAP)
			break;
		ret = update_filter(&tun->txflt, (void __user *)arg);
		break;

	case SIOCGIFHWADDR:
		/* Get hw address */
		memcpy(ifr.ifr_hwaddr.sa_data, tun->dev->dev_addr, ETH_ALEN);
		ifr.ifr_hwaddr.sa_family = tun->dev->type;
		if (copy_to_user(argp, &ifr, ifreq_len))
			ret = -EFAULT;
		break;

	case SIOCSIFHWADDR:
		/* Set hw address */
		tun_debug(KERN_DEBUG, tun, "set hw address: %pM\n",
			  ifr.ifr_hwaddr.sa_data);

		ret = dev_set_mac_address(tun->dev, &ifr.ifr_hwaddr);
		break;

	case TUNGETSNDBUF:
		sndbuf = tfile->socket.sk->sk_sndbuf;
		if (copy_to_user(argp, &sndbuf, sizeof(sndbuf)))
			ret = -EFAULT;
		break;

	case TUNSETSNDBUF:
		if (copy_from_user(&sndbuf, argp, sizeof(sndbuf))) {
			ret = -EFAULT;
			break;
		}
		if (sndbuf <= 0) {
			ret = -EINVAL;
			break;
		}

		tun->sndbuf = sndbuf;
		tun_set_sndbuf(tun);
		break;

	case TUNGETVNETHDRSZ:
		vnet_hdr_sz = tun->vnet_hdr_sz;
		if (copy_to_user(argp, &vnet_hdr_sz, sizeof(vnet_hdr_sz)))
			ret = -EFAULT;
		break;

	case TUNSETVNETHDRSZ:
		if (copy_from_user(&vnet_hdr_sz, argp, sizeof(vnet_hdr_sz))) {
			ret = -EFAULT;
			break;
		}
		if (vnet_hdr_sz < (int)sizeof(struct virtio_net_hdr)) {
			ret = -EINVAL;
			break;
		}

		tun->vnet_hdr_sz = vnet_hdr_sz;
		break;

	case TUNGETVNETLE:
		le = !!(tun->flags & TUN_VNET_LE);
		if (put_user(le, (int __user *)argp))
			ret = -EFAULT;
		break;

	case TUNSETVNETLE:
		if (get_user(le, (int __user *)argp)) {
			ret = -EFAULT;
			break;
		}
		if (le)
			tun->flags |= TUN_VNET_LE;
		else
			tun->flags &= ~TUN_VNET_LE;
		break;

	case TUNGETVNETBE:
		ret = tun_get_vnet_be(tun, argp);
		break;

	case TUNSETVNETBE:
		ret = tun_set_vnet_be(tun, argp);
		break;

	case TUNATTACHFILTER:
		/* Can be set only for TAPs */
		ret = -EINVAL;
		if ((tun->flags & TUN_TYPE_MASK) != IFF_TAP)
			break;
		ret = -EFAULT;
		if (copy_from_user(&tun->fprog, argp, sizeof(tun->fprog)))
			break;

		ret = tun_attach_filter(tun);
		break;

	case TUNDETACHFILTER:
		/* Can be set only for TAPs */
		ret = -EINVAL;
		if ((tun->flags & TUN_TYPE_MASK) != IFF_TAP)
			break;
		ret = 0;
		tun_detach_filter(tun, tun->numqueues);
		break;

	case TUNGETFILTER:
		ret = -EINVAL;
		if ((tun->flags & TUN_TYPE_MASK) != IFF_TAP)
			break;
		ret = -EFAULT;
		if (copy_to_user(argp, &tun->fprog, sizeof(tun->fprog)))
			break;
		ret = 0;
		break;

	case TUNSETSTEERINGEBPF:
		ret = tun_set_ebpf(tun, &tun->steering_prog, argp);
		break;

	case TUNSETFILTEREBPF:
		ret = tun_set_ebpf(tun, &tun->filter_prog, argp);
		break;

	default:
		ret = -EINVAL;
		break;
	}

unlock:
	rtnl_unlock();
	if (tun)
		tun_put(tun);
	return ret;
}

static long tun_chr_ioctl(struct file *file,
			  unsigned int cmd, unsigned long arg)
{
	return __tun_chr_ioctl(file, cmd, arg, sizeof (struct ifreq));
}

#ifdef CONFIG_COMPAT
static long tun_chr_compat_ioctl(struct file *file,
			 unsigned int cmd, unsigned long arg)
{
	switch (cmd) {
	case TUNSETIFF:
	case TUNGETIFF:
	case TUNSETTXFILTER:
	case TUNGETSNDBUF:
	case TUNSETSNDBUF:
	case SIOCGIFHWADDR:
	case SIOCSIFHWADDR:
		arg = (unsigned long)compat_ptr(arg);
		break;
	default:
		arg = (compat_ulong_t)arg;
		break;
	}

	/*
	 * compat_ifreq is shorter than ifreq, so we must not access beyond
	 * the end of that structure. All fields that are used in this
	 * driver are compatible though, we don't need to convert the
	 * contents.
	 */
	return __tun_chr_ioctl(file, cmd, arg, sizeof(struct compat_ifreq));
}
#endif /* CONFIG_COMPAT */

static int tun_chr_fasync(int fd, struct file *file, int on)
{
	struct tun_file *tfile = file->private_data;
	int ret;

	if ((ret = fasync_helper(fd, file, on, &tfile->fasync)) < 0)
		goto out;

	if (on) {
		__f_setown(file, task_pid(current), PIDTYPE_PID, 0);
		tfile->flags |= TUN_FASYNC;
	} else
		tfile->flags &= ~TUN_FASYNC;
	ret = 0;
out:
	return ret;
}

static int tun_chr_open(struct inode *inode, struct file * file)
{
	struct net *net = current->nsproxy->net_ns;
	struct tun_file *tfile;

	DBG1(KERN_INFO, "tunX: tun_chr_open\n");

	tfile = (struct tun_file *)sk_alloc(net, AF_UNSPEC, GFP_KERNEL,
					    &tun_proto, 0);
	if (!tfile)
		return -ENOMEM;
	RCU_INIT_POINTER(tfile->tun, NULL);
	tfile->flags = 0;
	tfile->ifindex = 0;

	init_waitqueue_head(&tfile->wq.wait);
	RCU_INIT_POINTER(tfile->socket.wq, &tfile->wq);

	tfile->socket.file = file;
	tfile->socket.ops = &tun_socket_ops;

	sock_init_data(&tfile->socket, &tfile->sk);

	tfile->sk.sk_write_space = tun_sock_write_space;
	tfile->sk.sk_sndbuf = INT_MAX;

	file->private_data = tfile;
	INIT_LIST_HEAD(&tfile->next);

	sock_set_flag(&tfile->sk, SOCK_ZEROCOPY);

<<<<<<< HEAD
	memset(&tfile->tx_array, 0, sizeof(tfile->tx_array));
=======
	memset(&tfile->tx_ring, 0, sizeof(tfile->tx_ring));
	tfile->xdp_pending_pkts = 0;
>>>>>>> 03a0dded

	return 0;
}

static int tun_chr_close(struct inode *inode, struct file *file)
{
	struct tun_file *tfile = file->private_data;

	tun_detach(tfile, true);

	return 0;
}

#ifdef CONFIG_PROC_FS
static void tun_chr_show_fdinfo(struct seq_file *m, struct file *file)
{
	struct tun_file *tfile = file->private_data;
	struct tun_struct *tun;
	struct ifreq ifr;

	memset(&ifr, 0, sizeof(ifr));

	rtnl_lock();
	tun = tun_get(tfile);
	if (tun)
		tun_get_iff(current->nsproxy->net_ns, tun, &ifr);
	rtnl_unlock();

	if (tun)
		tun_put(tun);

	seq_printf(m, "iff:\t%s\n", ifr.ifr_name);
}
#endif

static const struct file_operations tun_fops = {
	.owner	= THIS_MODULE,
	.llseek = no_llseek,
	.read_iter  = tun_chr_read_iter,
	.write_iter = tun_chr_write_iter,
	.poll	= tun_chr_poll,
	.unlocked_ioctl	= tun_chr_ioctl,
#ifdef CONFIG_COMPAT
	.compat_ioctl = tun_chr_compat_ioctl,
#endif
	.open	= tun_chr_open,
	.release = tun_chr_close,
	.fasync = tun_chr_fasync,
#ifdef CONFIG_PROC_FS
	.show_fdinfo = tun_chr_show_fdinfo,
#endif
};

static struct miscdevice tun_miscdev = {
	.minor = TUN_MINOR,
	.name = "tun",
	.nodename = "net/tun",
	.fops = &tun_fops,
};

/* ethtool interface */

static int tun_get_link_ksettings(struct net_device *dev,
				  struct ethtool_link_ksettings *cmd)
{
	ethtool_link_ksettings_zero_link_mode(cmd, supported);
	ethtool_link_ksettings_zero_link_mode(cmd, advertising);
	cmd->base.speed		= SPEED_10;
	cmd->base.duplex	= DUPLEX_FULL;
	cmd->base.port		= PORT_TP;
	cmd->base.phy_address	= 0;
	cmd->base.autoneg	= AUTONEG_DISABLE;
	return 0;
}

static void tun_get_drvinfo(struct net_device *dev, struct ethtool_drvinfo *info)
{
	struct tun_struct *tun = netdev_priv(dev);

	strlcpy(info->driver, DRV_NAME, sizeof(info->driver));
	strlcpy(info->version, DRV_VERSION, sizeof(info->version));

	switch (tun->flags & TUN_TYPE_MASK) {
	case IFF_TUN:
		strlcpy(info->bus_info, "tun", sizeof(info->bus_info));
		break;
	case IFF_TAP:
		strlcpy(info->bus_info, "tap", sizeof(info->bus_info));
		break;
	}
}

static u32 tun_get_msglevel(struct net_device *dev)
{
#ifdef TUN_DEBUG
	struct tun_struct *tun = netdev_priv(dev);
	return tun->debug;
#else
	return -EOPNOTSUPP;
#endif
}

static void tun_set_msglevel(struct net_device *dev, u32 value)
{
#ifdef TUN_DEBUG
	struct tun_struct *tun = netdev_priv(dev);
	tun->debug = value;
#endif
}

static int tun_get_coalesce(struct net_device *dev,
			    struct ethtool_coalesce *ec)
{
	struct tun_struct *tun = netdev_priv(dev);

	ec->rx_max_coalesced_frames = tun->rx_batched;

	return 0;
}

static int tun_set_coalesce(struct net_device *dev,
			    struct ethtool_coalesce *ec)
{
	struct tun_struct *tun = netdev_priv(dev);

	if (ec->rx_max_coalesced_frames > NAPI_POLL_WEIGHT)
		tun->rx_batched = NAPI_POLL_WEIGHT;
	else
		tun->rx_batched = ec->rx_max_coalesced_frames;

	return 0;
}

static const struct ethtool_ops tun_ethtool_ops = {
	.get_drvinfo	= tun_get_drvinfo,
	.get_msglevel	= tun_get_msglevel,
	.set_msglevel	= tun_set_msglevel,
	.get_link	= ethtool_op_get_link,
	.get_ts_info	= ethtool_op_get_ts_info,
	.get_coalesce   = tun_get_coalesce,
	.set_coalesce   = tun_set_coalesce,
	.get_link_ksettings = tun_get_link_ksettings,
};

static int tun_queue_resize(struct tun_struct *tun)
{
	struct net_device *dev = tun->dev;
	struct tun_file *tfile;
	struct ptr_ring **rings;
	int n = tun->numqueues + tun->numdisabled;
	int ret, i;

	rings = kmalloc_array(n, sizeof(*rings), GFP_KERNEL);
	if (!rings)
		return -ENOMEM;

	for (i = 0; i < tun->numqueues; i++) {
		tfile = rtnl_dereference(tun->tfiles[i]);
		rings[i] = &tfile->tx_ring;
	}
	list_for_each_entry(tfile, &tun->disabled, next)
		rings[i++] = &tfile->tx_ring;

	ret = ptr_ring_resize_multiple(rings, n,
				       dev->tx_queue_len, GFP_KERNEL,
				       tun_ptr_free);

	kfree(rings);
	return ret;
}

static int tun_device_event(struct notifier_block *unused,
			    unsigned long event, void *ptr)
{
	struct net_device *dev = netdev_notifier_info_to_dev(ptr);
	struct tun_struct *tun = netdev_priv(dev);

	if (dev->rtnl_link_ops != &tun_link_ops)
		return NOTIFY_DONE;

	switch (event) {
	case NETDEV_CHANGE_TX_QUEUE_LEN:
		if (tun_queue_resize(tun))
			return NOTIFY_BAD;
		break;
	default:
		break;
	}

	return NOTIFY_DONE;
}

static struct notifier_block tun_notifier_block __read_mostly = {
	.notifier_call	= tun_device_event,
};

static int __init tun_init(void)
{
	int ret = 0;

	pr_info("%s, %s\n", DRV_DESCRIPTION, DRV_VERSION);

	ret = rtnl_link_register(&tun_link_ops);
	if (ret) {
		pr_err("Can't register link_ops\n");
		goto err_linkops;
	}

	ret = misc_register(&tun_miscdev);
	if (ret) {
		pr_err("Can't register misc device %d\n", TUN_MINOR);
		goto err_misc;
	}

	ret = register_netdevice_notifier(&tun_notifier_block);
	if (ret) {
		pr_err("Can't register netdevice notifier\n");
		goto err_notifier;
	}

	return  0;

err_notifier:
	misc_deregister(&tun_miscdev);
err_misc:
	rtnl_link_unregister(&tun_link_ops);
err_linkops:
	return ret;
}

static void tun_cleanup(void)
{
	misc_deregister(&tun_miscdev);
	rtnl_link_unregister(&tun_link_ops);
	unregister_netdevice_notifier(&tun_notifier_block);
}

/* Get an underlying socket object from tun file.  Returns error unless file is
 * attached to a device.  The returned object works like a packet socket, it
 * can be used for sock_sendmsg/sock_recvmsg.  The caller is responsible for
 * holding a reference to the file for as long as the socket is in use. */
struct socket *tun_get_socket(struct file *file)
{
	struct tun_file *tfile;
	if (file->f_op != &tun_fops)
		return ERR_PTR(-EINVAL);
	tfile = file->private_data;
	if (!tfile)
		return ERR_PTR(-EBADFD);
	return &tfile->socket;
}
EXPORT_SYMBOL_GPL(tun_get_socket);

struct ptr_ring *tun_get_tx_ring(struct file *file)
{
	struct tun_file *tfile;

	if (file->f_op != &tun_fops)
		return ERR_PTR(-EINVAL);
	tfile = file->private_data;
	if (!tfile)
		return ERR_PTR(-EBADFD);
	return &tfile->tx_ring;
}
EXPORT_SYMBOL_GPL(tun_get_tx_ring);

module_init(tun_init);
module_exit(tun_cleanup);
MODULE_DESCRIPTION(DRV_DESCRIPTION);
MODULE_AUTHOR(DRV_COPYRIGHT);
MODULE_LICENSE("GPL");
MODULE_ALIAS_MISCDEV(TUN_MINOR);
MODULE_ALIAS("devname:net/tun");<|MERGE_RESOLUTION|>--- conflicted
+++ resolved
@@ -680,20 +680,12 @@
 	skb_queue_purge(&tfile->sk.sk_error_queue);
 }
 
-<<<<<<< HEAD
-static void tun_cleanup_tx_array(struct tun_file *tfile)
-{
-	if (tfile->tx_array.ring.queue) {
-		skb_array_cleanup(&tfile->tx_array);
-		memset(&tfile->tx_array, 0, sizeof(tfile->tx_array));
-=======
 static void tun_cleanup_tx_ring(struct tun_file *tfile)
 {
 	if (tfile->tx_ring.queue) {
 		ptr_ring_cleanup(&tfile->tx_ring, tun_ptr_free);
 		xdp_rxq_info_unreg(&tfile->xdp_rxq);
 		memset(&tfile->tx_ring, 0, sizeof(tfile->tx_ring));
->>>>>>> 03a0dded
 	}
 }
 
@@ -743,11 +735,7 @@
 			    tun->dev->reg_state == NETREG_REGISTERED)
 				unregister_netdevice(tun->dev);
 		}
-<<<<<<< HEAD
-		tun_cleanup_tx_array(tfile);
-=======
 		tun_cleanup_tx_ring(tfile);
->>>>>>> 03a0dded
 		sock_put(&tfile->sk);
 	}
 }
@@ -788,21 +776,13 @@
 		/* Drop read queue */
 		tun_queue_purge(tfile);
 		sock_put(&tfile->sk);
-<<<<<<< HEAD
-		tun_cleanup_tx_array(tfile);
-=======
 		tun_cleanup_tx_ring(tfile);
->>>>>>> 03a0dded
 	}
 	list_for_each_entry_safe(tfile, tmp, &tun->disabled, next) {
 		tun_enable_queue(tfile);
 		tun_queue_purge(tfile);
 		sock_put(&tfile->sk);
-<<<<<<< HEAD
-		tun_cleanup_tx_array(tfile);
-=======
 		tun_cleanup_tx_ring(tfile);
->>>>>>> 03a0dded
 	}
 	BUG_ON(tun->numdisabled != 0);
 
@@ -2196,12 +2176,7 @@
 	tun_debug(KERN_INFO, tun, "tun_do_read\n");
 
 	if (!iov_iter_count(to)) {
-<<<<<<< HEAD
-		if (skb)
-			kfree_skb(skb);
-=======
 		tun_ptr_free(ptr);
->>>>>>> 03a0dded
 		return 0;
 	}
 
@@ -2370,20 +2345,12 @@
 {
 	struct tun_file *tfile = container_of(sock, struct tun_file, socket);
 	struct tun_struct *tun = tun_get(tfile);
-<<<<<<< HEAD
-	struct sk_buff *skb = m->msg_control;
-=======
 	void *ptr = m->msg_control;
->>>>>>> 03a0dded
 	int ret;
 
 	if (!tun) {
 		ret = -EBADFD;
-<<<<<<< HEAD
-		goto out_free_skb;
-=======
 		goto out_free;
->>>>>>> 03a0dded
 	}
 
 	if (flags & ~(MSG_DONTWAIT|MSG_TRUNC|MSG_ERRQUEUE)) {
@@ -2395,11 +2362,7 @@
 					 SOL_PACKET, TUN_TX_TIMESTAMP);
 		goto out;
 	}
-<<<<<<< HEAD
-	ret = tun_do_read(tun, tfile, &m->msg_iter, flags & MSG_DONTWAIT, skb);
-=======
 	ret = tun_do_read(tun, tfile, &m->msg_iter, flags & MSG_DONTWAIT, ptr);
->>>>>>> 03a0dded
 	if (ret > (ssize_t)total_len) {
 		m->msg_flags |= MSG_TRUNC;
 		ret = flags & MSG_TRUNC ? ret : total_len;
@@ -2410,12 +2373,6 @@
 
 out_put_tun:
 	tun_put(tun);
-<<<<<<< HEAD
-out_free_skb:
-	if (skb)
-		kfree_skb(skb);
-	return ret;
-=======
 out_free:
 	tun_ptr_free(ptr);
 	return ret;
@@ -2433,7 +2390,6 @@
 	} else {
 		return 0;
 	}
->>>>>>> 03a0dded
 }
 
 static int tun_peek_len(struct socket *sock)
@@ -3210,12 +3166,8 @@
 
 	sock_set_flag(&tfile->sk, SOCK_ZEROCOPY);
 
-<<<<<<< HEAD
-	memset(&tfile->tx_array, 0, sizeof(tfile->tx_array));
-=======
 	memset(&tfile->tx_ring, 0, sizeof(tfile->tx_ring));
 	tfile->xdp_pending_pkts = 0;
->>>>>>> 03a0dded
 
 	return 0;
 }
