--- conflicted
+++ resolved
@@ -93,7 +93,7 @@
 static void msm_devfreq_init(struct msm_gpu *gpu)
 {
 	/* We need target support to do devfreq */
-	if (!gpu->funcs->gpu_busy || !gpu->core_clk)
+	if (!gpu->funcs->gpu_busy)
 		return;
 
 	msm_devfreq_profile.initial_freq = gpu->fast_rate;
@@ -376,13 +376,8 @@
 		msm_gpu_devcoredump_read, msm_gpu_devcoredump_free);
 }
 #else
-<<<<<<< HEAD
-static void msm_gpu_crashstate_capture(struct msm_gpu *gpu, char *comm,
-		char *cmd)
-=======
 static void msm_gpu_crashstate_capture(struct msm_gpu *gpu,
 		struct msm_gem_submit *submit, char *comm, char *cmd)
->>>>>>> f9885ef8
 {
 }
 #endif
