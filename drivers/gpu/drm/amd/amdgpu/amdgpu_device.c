--- conflicted
+++ resolved
@@ -62,11 +62,6 @@
 
 #define AMDGPU_RESUME_MS		2000
 
-MODULE_FIRMWARE("amdgpu/vega10_gpu_info.bin");
-MODULE_FIRMWARE("amdgpu/raven_gpu_info.bin");
-
-#define AMDGPU_RESUME_MS		2000
-
 static int amdgpu_debugfs_regs_init(struct amdgpu_device *adev);
 static void amdgpu_debugfs_regs_cleanup(struct amdgpu_device *adev);
 static int amdgpu_debugfs_test_ib_ring_init(struct amdgpu_device *adev);
@@ -1020,11 +1015,7 @@
 	if (amdgpu_vm_size == -1)
 		return;
 
-<<<<<<< HEAD
-	if (!amdgpu_check_pot_argument(amdgpu_vm_size)) {
-=======
 	if (!is_power_of_2(amdgpu_vm_size)) {
->>>>>>> bb176f67
 		dev_warn(adev->dev, "VM size (%d) must be a power of 2\n",
 			 amdgpu_vm_size);
 		goto def_value;
@@ -1860,12 +1851,8 @@
 		AMD_IP_BLOCK_TYPE_DCE,
 		AMD_IP_BLOCK_TYPE_GFX,
 		AMD_IP_BLOCK_TYPE_SDMA,
-<<<<<<< HEAD
-		AMD_IP_BLOCK_TYPE_VCE,
-=======
 		AMD_IP_BLOCK_TYPE_UVD,
 		AMD_IP_BLOCK_TYPE_VCE
->>>>>>> bb176f67
 	};
 
 	for (i = 0; i < ARRAY_SIZE(ip_order); i++) {
@@ -2926,19 +2913,14 @@
 	drm_helper_resume_force_mode(adev->ddev);
 
 	ttm_bo_unlock_delayed_workqueue(&adev->mman.bdev, resched);
-	if (r)
+	if (r) {
 		/* bad news, how to tell it to userspace ? */
 		dev_info(adev->dev, "GPU reset failed\n");
-<<<<<<< HEAD
-	else
-		dev_info(adev->dev, "GPU reset successed!\n");
-=======
 		amdgpu_vf_error_put(AMDGIM_ERROR_VF_GPU_RESET_FAIL, 0, r);
 	}
 	else {
 		dev_info(adev->dev, "GPU reset successed!\n");
 	}
->>>>>>> bb176f67
 
 	amdgpu_vf_error_trans_all(adev);
 	return r;
