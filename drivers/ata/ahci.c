--- conflicted
+++ resolved
@@ -429,10 +429,6 @@
 	{ PCI_VDEVICE(INTEL, 0x02d7), board_ahci_pcs_quirk }, /* Comet Lake PCH RAID */
 	/* Elkhart Lake IDs 0x4b60 & 0x4b62 https://sata-io.org/product/8803 not tested yet */
 	{ PCI_VDEVICE(INTEL, 0x4b63), board_ahci_pcs_quirk }, /* Elkhart Lake AHCI */
-<<<<<<< HEAD
-	{ PCI_VDEVICE(INTEL, 0x7ae2), board_ahci_pcs_quirk }, /* Alder Lake-P AHCI */
-=======
->>>>>>> 0c383648
 
 	/* JMicron 360/1/3/5/6, match class to avoid IDE function */
 	{ PCI_VENDOR_ID_JMICRON, PCI_ANY_ID, PCI_ANY_ID, PCI_ANY_ID,
@@ -1724,21 +1720,6 @@
 	    (tmp & PORT_CMD_HPCP))
 		ap->pflags |= ATA_PFLAG_EXTERNAL;
 }
-<<<<<<< HEAD
-
-static void ahci_update_initial_lpm_policy(struct ata_port *ap)
-{
-	struct ahci_host_priv *hpriv = ap->host->private_data;
-	int policy = CONFIG_SATA_MOBILE_LPM_POLICY;
-
-	/*
-	 * AHCI contains a known incompatibility between LPM and hot-plug
-	 * removal events, see 7.3.1 Hot Plug Removal Detection and Power
-	 * Management Interaction in AHCI 1.3.1. Therefore, do not enable
-	 * LPM if the port advertises itself as an external port.
-	 */
-	if (ap->pflags & ATA_PFLAG_EXTERNAL)
-=======
 
 static void ahci_update_initial_lpm_policy(struct ata_port *ap)
 {
@@ -1759,7 +1740,6 @@
 	    (ap->host->flags & ATA_HOST_NO_SSC) &&
 	    (ap->host->flags & ATA_HOST_NO_DEVSLP)) {
 		ata_port_dbg(ap, "no LPM states supported, not enabling LPM\n");
->>>>>>> 0c383648
 		return;
 	}
 
