/******************************************************************************
 *  usbatm.h - Generic USB xDSL driver core
 *
 *  Copyright (C) 2001, Alcatel
 *  Copyright (C) 2003, Duncan Sands, SolNegro, Josep Comas
 *  Copyright (C) 2004, David Woodhouse
 *
 *  This program is free software; you can redistribute it and/or modify it
 *  under the terms of the GNU General Public License as published by the Free
 *  Software Foundation; either version 2 of the License, or (at your option)
 *  any later version.
 *
 *  This program is distributed in the hope that it will be useful, but WITHOUT
 *  ANY WARRANTY; without even the implied warranty of MERCHANTABILITY or
 *  FITNESS FOR A PARTICULAR PURPOSE.  See the GNU General Public License for
 *  more details.
 *
 *  You should have received a copy of the GNU General Public License along with
 *  this program; if not, write to the Free Software Foundation, Inc., 59
 *  Temple Place - Suite 330, Boston, MA  02111-1307, USA.
 *
 ******************************************************************************/

#ifndef	_USBATM_H_
#define	_USBATM_H_

#include <linux/atm.h>
#include <linux/atmdev.h>
#include <linux/completion.h>
#include <linux/device.h>
#include <linux/kernel.h>
#include <linux/kref.h>
#include <linux/list.h>
#include <linux/stringify.h>
#include <linux/usb.h>
#include <linux/mutex.h>
#include <linux/ratelimit.h>

/*
#define VERBOSE_DEBUG
*/

#define usb_err(instance, format, arg...)	\
	dev_err(&(instance)->usb_intf->dev , format , ## arg)
#define usb_info(instance, format, arg...)	\
	dev_info(&(instance)->usb_intf->dev , format , ## arg)
#define usb_warn(instance, format, arg...)	\
	dev_warn(&(instance)->usb_intf->dev , format , ## arg)
#define usb_dbg(instance, format, arg...)	\
	dev_dbg(&(instance)->usb_intf->dev , format , ## arg)

/* FIXME: move to dev_* once ATM is driver model aware */
#define atm_printk(level, instance, format, arg...)	\
	printk(level "ATM dev %d: " format ,		\
	(instance)->atm_dev->number , ## arg)

#define atm_err(instance, format, arg...)	\
	atm_printk(KERN_ERR, instance , format , ## arg)
#define atm_info(instance, format, arg...)	\
	atm_printk(KERN_INFO, instance , format , ## arg)
#define atm_warn(instance, format, arg...)	\
	atm_printk(KERN_WARNING, instance , format , ## arg)
<<<<<<< HEAD
#define atm_dbg(instance, format, arg...)		\
	dynamic_pr_debug("ATM dev %d: " format ,	\
	(instance)->atm_dev->number , ## arg)
#define atm_rldbg(instance, format, arg...)		\
	if (printk_ratelimit())				\
		atm_dbg(instance , format , ## arg)

=======
#define atm_dbg(instance, format, ...)					\
	pr_debug("ATM dev %d: " format,					\
		 (instance)->atm_dev->number, ##__VA_ARGS__)
#define atm_rldbg(instance, format, ...)				\
	pr_debug_ratelimited("ATM dev %d: " format,			\
			     (instance)->atm_dev->number, ##__VA_ARGS__)
>>>>>>> d8ec26d7

/* flags, set by mini-driver in bind() */

#define UDSL_SKIP_HEAVY_INIT	(1<<0)
#define UDSL_USE_ISOC		(1<<1)
#define UDSL_IGNORE_EILSEQ	(1<<2)


/* mini driver */

struct usbatm_data;

/*
*  Assuming all methods exist and succeed, they are called in this order:
*
*	bind, heavy_init, atm_start, ..., atm_stop, unbind
*/

struct usbatm_driver {
	const char *driver_name;

	/* init device ... can sleep, or cause probe() failure */
	int (*bind) (struct usbatm_data *, struct usb_interface *,
		     const struct usb_device_id *id);

	/* additional device initialization that is too slow to be done in probe() */
	int (*heavy_init) (struct usbatm_data *, struct usb_interface *);

	/* cleanup device ... can sleep, but can't fail */
	void (*unbind) (struct usbatm_data *, struct usb_interface *);

	/* init ATM device ... can sleep, or cause ATM initialization failure */
	int (*atm_start) (struct usbatm_data *, struct atm_dev *);

	/* cleanup ATM device ... can sleep, but can't fail */
	void (*atm_stop) (struct usbatm_data *, struct atm_dev *);

	int bulk_in;	/* bulk rx endpoint */
	int isoc_in;	/* isochronous rx endpoint */
	int bulk_out;	/* bulk tx endpoint */

	unsigned rx_padding;
	unsigned tx_padding;
};

extern int usbatm_usb_probe(struct usb_interface *intf, const struct usb_device_id *id,
		struct usbatm_driver *driver);
extern void usbatm_usb_disconnect(struct usb_interface *intf);


struct usbatm_channel {
	int endpoint;			/* usb pipe */
	unsigned int stride;		/* ATM cell size + padding */
	unsigned int buf_size;		/* urb buffer size */
	unsigned int packet_size;	/* endpoint maxpacket */
	spinlock_t lock;
	struct list_head list;
	struct tasklet_struct tasklet;
	struct timer_list delay;
	struct usbatm_data *usbatm;
};

/* main driver data */

struct usbatm_data {
	/******************
	*  public fields  *
	******************/

	/* mini driver */
	struct usbatm_driver *driver;
	void *driver_data;
	char driver_name[16];
	unsigned int flags; /* set by mini-driver in bind() */

	/* USB device */
	struct usb_device *usb_dev;
	struct usb_interface *usb_intf;
	char description[64];

	/* ATM device */
	struct atm_dev *atm_dev;

	/********************************
	*  private fields - do not use  *
	********************************/

	struct kref refcount;
	struct mutex serialize;
	int disconnected;

	/* heavy init */
	struct task_struct *thread;
	struct completion thread_started;
	struct completion thread_exited;

	/* ATM device */
	struct list_head vcc_list;

	struct usbatm_channel rx_channel;
	struct usbatm_channel tx_channel;

	struct sk_buff_head sndqueue;
	struct sk_buff *current_skb;	/* being emptied */

	struct usbatm_vcc_data *cached_vcc;
	int cached_vci;
	short cached_vpi;

	unsigned char *cell_buf;	/* holds partial rx cell */
	unsigned int buf_usage;

	struct urb *urbs[0];
};

static inline void *to_usbatm_driver_data(struct usb_interface *intf)
{
	struct usbatm_data *usbatm_instance;

	if (intf == NULL)
		return NULL;

	usbatm_instance = usb_get_intfdata(intf);

	if (usbatm_instance == NULL) /* set NULL before unbind() */
		return NULL;

	return usbatm_instance->driver_data; /* set NULL after unbind() */
}

#endif	/* _USBATM_H_ */<|MERGE_RESOLUTION|>--- conflicted
+++ resolved
@@ -60,22 +60,12 @@
 	atm_printk(KERN_INFO, instance , format , ## arg)
 #define atm_warn(instance, format, arg...)	\
 	atm_printk(KERN_WARNING, instance , format , ## arg)
-<<<<<<< HEAD
-#define atm_dbg(instance, format, arg...)		\
-	dynamic_pr_debug("ATM dev %d: " format ,	\
-	(instance)->atm_dev->number , ## arg)
-#define atm_rldbg(instance, format, arg...)		\
-	if (printk_ratelimit())				\
-		atm_dbg(instance , format , ## arg)
-
-=======
 #define atm_dbg(instance, format, ...)					\
 	pr_debug("ATM dev %d: " format,					\
 		 (instance)->atm_dev->number, ##__VA_ARGS__)
 #define atm_rldbg(instance, format, ...)				\
 	pr_debug_ratelimited("ATM dev %d: " format,			\
 			     (instance)->atm_dev->number, ##__VA_ARGS__)
->>>>>>> d8ec26d7
 
 /* flags, set by mini-driver in bind() */
 
