/* SCTP kernel implementation
 * Copyright (c) 1999-2000 Cisco, Inc.
 * Copyright (c) 1999-2001 Motorola, Inc.
 * Copyright (c) 2001-2002 International Business Machines, Corp.
 * Copyright (c) 2001 Intel Corp.
 * Copyright (c) 2001 Nokia, Inc.
 * Copyright (c) 2001 La Monte H.P. Yarroll
 *
 * This file is part of the SCTP kernel implementation
 *
 * This abstraction represents an SCTP endpoint.
 *
 * The SCTP implementation is free software;
 * you can redistribute it and/or modify it under the terms of
 * the GNU General Public License as published by
 * the Free Software Foundation; either version 2, or (at your option)
 * any later version.
 *
 * The SCTP implementation is distributed in the hope that it
 * will be useful, but WITHOUT ANY WARRANTY; without even the implied
 *                 ************************
 * warranty of MERCHANTABILITY or FITNESS FOR A PARTICULAR PURPOSE.
 * See the GNU General Public License for more details.
 *
 * You should have received a copy of the GNU General Public License
 * along with GNU CC; see the file COPYING.  If not, see
 * <http://www.gnu.org/licenses/>.
 *
 * Please send any bug reports or fixes you make to the
 * email address(es):
 *    lksctp developers <linux-sctp@vger.kernel.org>
 *
 * Written or modified by:
 *    La Monte H.P. Yarroll <piggy@acm.org>
 *    Karl Knutson <karl@athena.chicago.il.us>
 *    Jon Grimm <jgrimm@austin.ibm.com>
 *    Daisy Chang <daisyc@us.ibm.com>
 *    Dajiang Zhang <dajiang.zhang@nokia.com>
 */

#include <linux/types.h>
#include <linux/slab.h>
#include <linux/in.h>
#include <linux/random.h>	/* get_random_bytes() */
#include <net/sock.h>
#include <net/ipv6.h>
#include <net/sctp/sctp.h>
#include <net/sctp/sm.h>

/* Forward declarations for internal helpers. */
static void sctp_endpoint_bh_rcv(struct work_struct *work);

/*
 * Initialize the base fields of the endpoint structure.
 */
static struct sctp_endpoint *sctp_endpoint_init(struct sctp_endpoint *ep,
						struct sock *sk,
						gfp_t gfp)
{
	struct net *net = sock_net(sk);
	struct sctp_hmac_algo_param *auth_hmacs = NULL;
	struct sctp_chunks_param *auth_chunks = NULL;
	struct sctp_shared_key *null_key;
	int err;

	ep->digest = kzalloc(SCTP_SIGNATURE_SIZE, gfp);
	if (!ep->digest)
		return NULL;

	ep->auth_enable = net->sctp.auth_enable;
	if (ep->auth_enable) {
		/* Allocate space for HMACS and CHUNKS authentication
		 * variables.  There are arrays that we encode directly
		 * into parameters to make the rest of the operations easier.
		 */
		auth_hmacs = kzalloc(sizeof(sctp_hmac_algo_param_t) +
				sizeof(__u16) * SCTP_AUTH_NUM_HMACS, gfp);
		if (!auth_hmacs)
			goto nomem;

		auth_chunks = kzalloc(sizeof(sctp_chunks_param_t) +
					SCTP_NUM_CHUNK_TYPES, gfp);
		if (!auth_chunks)
			goto nomem;

		/* Initialize the HMACS parameter.
		 * SCTP-AUTH: Section 3.3
		 *    Every endpoint supporting SCTP chunk authentication MUST
		 *    support the HMAC based on the SHA-1 algorithm.
		 */
		auth_hmacs->param_hdr.type = SCTP_PARAM_HMAC_ALGO;
		auth_hmacs->param_hdr.length =
					htons(sizeof(struct sctp_paramhdr) + 2);
		auth_hmacs->hmac_ids[0] = htons(SCTP_AUTH_HMAC_ID_SHA1);

		/* Initialize the CHUNKS parameter */
		auth_chunks->param_hdr.type = SCTP_PARAM_CHUNKS;
		auth_chunks->param_hdr.length =
					htons(sizeof(struct sctp_paramhdr));

		/* If the Add-IP functionality is enabled, we must
		 * authenticate, ASCONF and ASCONF-ACK chunks
		 */
		if (net->sctp.addip_enable) {
			auth_chunks->chunks[0] = SCTP_CID_ASCONF;
			auth_chunks->chunks[1] = SCTP_CID_ASCONF_ACK;
			auth_chunks->param_hdr.length =
					htons(sizeof(struct sctp_paramhdr) + 2);
		}
	}

	/* Initialize the base structure. */
	/* What type of endpoint are we?  */
	ep->base.type = SCTP_EP_TYPE_SOCKET;

	/* Initialize the basic object fields. */
	refcount_set(&ep->base.refcnt, 1);
	ep->base.dead = false;

	/* Create an input queue.  */
	sctp_inq_init(&ep->base.inqueue);

	/* Set its top-half handler */
	sctp_inq_set_th_handler(&ep->base.inqueue, sctp_endpoint_bh_rcv);

	/* Initialize the bind addr area */
	sctp_bind_addr_init(&ep->base.bind_addr, 0);

	/* Remember who we are attached to.  */
	ep->base.sk = sk;
	sock_hold(ep->base.sk);

	/* Create the lists of associations.  */
	INIT_LIST_HEAD(&ep->asocs);

	/* Use SCTP specific send buffer space queues.  */
	ep->sndbuf_policy = net->sctp.sndbuf_policy;

	sk->sk_data_ready = sctp_data_ready;
	sk->sk_write_space = sctp_write_space;
	sock_set_flag(sk, SOCK_USE_WRITE_QUEUE);

	/* Get the receive buffer policy for this endpoint */
	ep->rcvbuf_policy = net->sctp.rcvbuf_policy;

	/* Initialize the secret key used with cookie. */
	get_random_bytes(ep->secret_key, sizeof(ep->secret_key));

	/* SCTP-AUTH extensions*/
	INIT_LIST_HEAD(&ep->endpoint_shared_keys);
	null_key = sctp_auth_shkey_create(0, gfp);
	if (!null_key)
		goto nomem;

	list_add(&null_key->key_list, &ep->endpoint_shared_keys);

	/* Allocate and initialize transorms arrays for supported HMACs. */
	err = sctp_auth_init_hmacs(ep, gfp);
	if (err)
		goto nomem_hmacs;

	/* Add the null key to the endpoint shared keys list and
	 * set the hmcas and chunks pointers.
	 */
	ep->auth_hmacs_list = auth_hmacs;
	ep->auth_chunk_list = auth_chunks;
	ep->prsctp_enable = net->sctp.prsctp_enable;
	ep->reconf_enable = net->sctp.reconf_enable;

	return ep;

nomem_hmacs:
	sctp_auth_destroy_keys(&ep->endpoint_shared_keys);
nomem:
	/* Free all allocations */
	kfree(auth_hmacs);
	kfree(auth_chunks);
	kfree(ep->digest);
	return NULL;

}

/* Create a sctp_endpoint with all that boring stuff initialized.
 * Returns NULL if there isn't enough memory.
 */
struct sctp_endpoint *sctp_endpoint_new(struct sock *sk, gfp_t gfp)
{
	struct sctp_endpoint *ep;

	/* Build a local endpoint. */
	ep = kzalloc(sizeof(*ep), gfp);
	if (!ep)
		goto fail;

	if (!sctp_endpoint_init(ep, sk, gfp))
		goto fail_init;

	SCTP_DBG_OBJCNT_INC(ep);
	return ep;

fail_init:
	kfree(ep);
fail:
	return NULL;
}

/* Add an association to an endpoint.  */
void sctp_endpoint_add_asoc(struct sctp_endpoint *ep,
			    struct sctp_association *asoc)
{
	struct sock *sk = ep->base.sk;

	/* If this is a temporary association, don't bother
	 * since we'll be removing it shortly and don't
	 * want anyone to find it anyway.
	 */
	if (asoc->temp)
		return;

	/* Now just add it to our list of asocs */
	list_add_tail(&asoc->asocs, &ep->asocs);

	/* Increment the backlog value for a TCP-style listening socket. */
	if (sctp_style(sk, TCP) && sctp_sstate(sk, LISTENING))
		sk->sk_ack_backlog++;
}

/* Free the endpoint structure.  Delay cleanup until
 * all users have released their reference count on this structure.
 */
void sctp_endpoint_free(struct sctp_endpoint *ep)
{
	ep->base.dead = true;

	ep->base.sk->sk_state = SCTP_SS_CLOSED;

	/* Unlink this endpoint, so we can't find it again! */
	sctp_unhash_endpoint(ep);

	sctp_endpoint_put(ep);
}

/* Final destructor for endpoint.  */
static void sctp_endpoint_destroy(struct sctp_endpoint *ep)
{
	struct sock *sk;

	if (unlikely(!ep->base.dead)) {
		WARN(1, "Attempt to destroy undead endpoint %p!\n", ep);
		return;
	}

	/* Free the digest buffer */
	kfree(ep->digest);

	/* SCTP-AUTH: Free up AUTH releated data such as shared keys
	 * chunks and hmacs arrays that were allocated
	 */
	sctp_auth_destroy_keys(&ep->endpoint_shared_keys);
	kfree(ep->auth_hmacs_list);
	kfree(ep->auth_chunk_list);

	/* AUTH - Free any allocated HMAC transform containers */
	sctp_auth_destroy_hmacs(ep->auth_hmacs);

	/* Cleanup. */
	sctp_inq_free(&ep->base.inqueue);
	sctp_bind_addr_free(&ep->base.bind_addr);

	memset(ep->secret_key, 0, sizeof(ep->secret_key));

	sk = ep->base.sk;
	/* Remove and free the port */
	if (sctp_sk(sk)->bind_hash)
		sctp_put_port(sk);

<<<<<<< HEAD
		sctp_sk(sk)->ep = NULL;
		sock_put(sk);
	}
=======
	sctp_sk(sk)->ep = NULL;
	/* Give up our hold on the sock */
	sock_put(sk);
>>>>>>> a2054256

	kfree(ep);
	SCTP_DBG_OBJCNT_DEC(ep);
}

/* Hold a reference to an endpoint. */
void sctp_endpoint_hold(struct sctp_endpoint *ep)
{
	refcount_inc(&ep->base.refcnt);
}

/* Release a reference to an endpoint and clean up if there are
 * no more references.
 */
void sctp_endpoint_put(struct sctp_endpoint *ep)
{
	if (refcount_dec_and_test(&ep->base.refcnt))
		sctp_endpoint_destroy(ep);
}

/* Is this the endpoint we are looking for?  */
struct sctp_endpoint *sctp_endpoint_is_match(struct sctp_endpoint *ep,
					       struct net *net,
					       const union sctp_addr *laddr)
{
	struct sctp_endpoint *retval = NULL;

	if ((htons(ep->base.bind_addr.port) == laddr->v4.sin_port) &&
	    net_eq(sock_net(ep->base.sk), net)) {
		if (sctp_bind_addr_match(&ep->base.bind_addr, laddr,
					 sctp_sk(ep->base.sk)))
			retval = ep;
	}

	return retval;
}

/* Find the association that goes with this chunk.
 * We lookup the transport from hashtable at first, then get association
 * through t->assoc.
 */
struct sctp_association *sctp_endpoint_lookup_assoc(
	const struct sctp_endpoint *ep,
	const union sctp_addr *paddr,
	struct sctp_transport **transport)
{
	struct sctp_association *asoc = NULL;
	struct sctp_transport *t;

	*transport = NULL;

	/* If the local port is not set, there can't be any associations
	 * on this endpoint.
	 */
	if (!ep->base.bind_addr.port)
		return NULL;

	rcu_read_lock();
	t = sctp_epaddr_lookup_transport(ep, paddr);
	if (!t)
		goto out;

	*transport = t;
	asoc = t->asoc;
out:
	rcu_read_unlock();
	return asoc;
}

/* Look for any peeled off association from the endpoint that matches the
 * given peer address.
 */
int sctp_endpoint_is_peeled_off(struct sctp_endpoint *ep,
				const union sctp_addr *paddr)
{
	struct sctp_sockaddr_entry *addr;
	struct sctp_bind_addr *bp;
	struct net *net = sock_net(ep->base.sk);

	bp = &ep->base.bind_addr;
	/* This function is called with the socket lock held,
	 * so the address_list can not change.
	 */
	list_for_each_entry(addr, &bp->address_list, list) {
		if (sctp_has_association(net, &addr->a, paddr))
			return 1;
	}

	return 0;
}

/* Do delayed input processing.  This is scheduled by sctp_rcv().
 * This may be called on BH or task time.
 */
static void sctp_endpoint_bh_rcv(struct work_struct *work)
{
	struct sctp_endpoint *ep =
		container_of(work, struct sctp_endpoint,
			     base.inqueue.immediate);
	struct sctp_association *asoc;
	struct sock *sk;
	struct net *net;
	struct sctp_transport *transport;
	struct sctp_chunk *chunk;
	struct sctp_inq *inqueue;
	sctp_subtype_t subtype;
	sctp_state_t state;
	int error = 0;
	int first_time = 1;	/* is this the first time through the loop */

	if (ep->base.dead)
		return;

	asoc = NULL;
	inqueue = &ep->base.inqueue;
	sk = ep->base.sk;
	net = sock_net(sk);

	while (NULL != (chunk = sctp_inq_pop(inqueue))) {
		subtype = SCTP_ST_CHUNK(chunk->chunk_hdr->type);

		/* If the first chunk in the packet is AUTH, do special
		 * processing specified in Section 6.3 of SCTP-AUTH spec
		 */
		if (first_time && (subtype.chunk == SCTP_CID_AUTH)) {
			struct sctp_chunkhdr *next_hdr;

			next_hdr = sctp_inq_peek(inqueue);
			if (!next_hdr)
				goto normal;

			/* If the next chunk is COOKIE-ECHO, skip the AUTH
			 * chunk while saving a pointer to it so we can do
			 * Authentication later (during cookie-echo
			 * processing).
			 */
			if (next_hdr->type == SCTP_CID_COOKIE_ECHO) {
				chunk->auth_chunk = skb_clone(chunk->skb,
								GFP_ATOMIC);
				chunk->auth = 1;
				continue;
			}
		}
normal:
		/* We might have grown an association since last we
		 * looked, so try again.
		 *
		 * This happens when we've just processed our
		 * COOKIE-ECHO chunk.
		 */
		if (NULL == chunk->asoc) {
			asoc = sctp_endpoint_lookup_assoc(ep,
							  sctp_source(chunk),
							  &transport);
			chunk->asoc = asoc;
			chunk->transport = transport;
		}

		state = asoc ? asoc->state : SCTP_STATE_CLOSED;
		if (sctp_auth_recv_cid(subtype.chunk, asoc) && !chunk->auth)
			continue;

		/* Remember where the last DATA chunk came from so we
		 * know where to send the SACK.
		 */
		if (asoc && sctp_chunk_is_data(chunk))
			asoc->peer.last_data_from = chunk->transport;
		else {
			SCTP_INC_STATS(sock_net(ep->base.sk), SCTP_MIB_INCTRLCHUNKS);
			if (asoc)
				asoc->stats.ictrlchunks++;
		}

		if (chunk->transport)
			chunk->transport->last_time_heard = ktime_get();

		error = sctp_do_sm(net, SCTP_EVENT_T_CHUNK, subtype, state,
				   ep, asoc, chunk, GFP_ATOMIC);

		if (error && chunk)
			chunk->pdiscard = 1;

		/* Check to see if the endpoint is freed in response to
		 * the incoming chunk. If so, get out of the while loop.
		 */
		if (!sctp_sk(sk)->ep)
			break;

		if (first_time)
			first_time = 0;
	}
}<|MERGE_RESOLUTION|>--- conflicted
+++ resolved
@@ -274,15 +274,9 @@
 	if (sctp_sk(sk)->bind_hash)
 		sctp_put_port(sk);
 
-<<<<<<< HEAD
-		sctp_sk(sk)->ep = NULL;
-		sock_put(sk);
-	}
-=======
 	sctp_sk(sk)->ep = NULL;
 	/* Give up our hold on the sock */
 	sock_put(sk);
->>>>>>> a2054256
 
 	kfree(ep);
 	SCTP_DBG_OBJCNT_DEC(ep);
