--- conflicted
+++ resolved
@@ -174,10 +174,7 @@
  * reg_dfs_domain_same - Checks if both wiphy have same DFS domain configured
  * @wiphy1: wiphy it's dfs_region to be checked against that of wiphy2
  * @wiphy2: wiphy it's dfs_region to be checked against that of wiphy1
-<<<<<<< HEAD
-=======
  * Return: %true if both wiphys have the same DFS domain, %false otherwise
->>>>>>> 0c383648
  */
 bool reg_dfs_domain_same(struct wiphy *wiphy1, struct wiphy *wiphy2);
 
