--- conflicted
+++ resolved
@@ -1092,8 +1092,6 @@
 }
 
 /**
-<<<<<<< HEAD
-=======
  * nlmsg_consume - free a netlink message
  * @skb: socket buffer of netlink message
  */
@@ -1103,7 +1101,6 @@
 }
 
 /**
->>>>>>> 0c383648
  * nlmsg_multicast_filtered - multicast a netlink message with filter function
  * @sk: netlink socket to spread messages to
  * @skb: netlink message as socket buffer
