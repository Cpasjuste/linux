--- conflicted
+++ resolved
@@ -521,11 +521,7 @@
 
 /**
  * netfs_wait_for_outstanding_io - Wait for outstanding I/O to complete
-<<<<<<< HEAD
- * @ctx: The netfs inode to wait on
-=======
  * @inode: The netfs inode to wait on
->>>>>>> 8400291e
  *
  * Wait for outstanding I/O requests of any type to complete.  This is intended
  * to be called from inode eviction routines.  This makes sure that any
